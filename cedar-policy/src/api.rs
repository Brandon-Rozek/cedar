/*
 * Copyright Cedar Contributors
 *
 * Licensed under the Apache License, Version 2.0 (the "License");
 * you may not use this file except in compliance with the License.
 * You may obtain a copy of the License at
 *
 *      https://www.apache.org/licenses/LICENSE-2.0
 *
 * Unless required by applicable law or agreed to in writing, software
 * distributed under the License is distributed on an "AS IS" BASIS,
 * WITHOUT WARRANTIES OR CONDITIONS OF ANY KIND, either express or implied.
 * See the License for the specific language governing permissions and
 * limitations under the License.
 */

//! This module contains the public library api
#![allow(
    clippy::missing_panics_doc,
    clippy::missing_errors_doc,
    clippy::similar_names,
    clippy::result_large_err, // see #878
)]

mod id;
pub use id::*;

mod err;
pub use err::*;

pub use ast::Effect;
pub use authorizer::Decision;
use cedar_policy_core::ast;
#[cfg(feature = "partial-eval")]
use cedar_policy_core::ast::BorrowedRestrictedExpr;
use cedar_policy_core::ast::{ContextCreationError, ExprConstructionError, Integer}; // `ContextCreationError` is unsuitable for `pub use` because it contains internal types like `RestrictedExpr`
use cedar_policy_core::authorizer;
use cedar_policy_core::entities::{ContextSchema, Dereference};
use cedar_policy_core::est;
use cedar_policy_core::est::{Link, PolicyEntry};
use cedar_policy_core::evaluator::Evaluator;
#[cfg(feature = "partial-eval")]
use cedar_policy_core::evaluator::RestrictedEvaluator;
use cedar_policy_core::extensions::Extensions;
use cedar_policy_core::parser;
<<<<<<< HEAD
pub use cedar_policy_core::parser::err::ParseErrors;
use cedar_policy_core::parser::SourceInfo;
use cedar_policy_core::slicer::Slicer;
=======
>>>>>>> adb97597
use cedar_policy_core::FromNormalizedStr;
use cedar_policy_validator::RequestValidationError; // this type is unsuitable for `pub use` because it contains internal types like `EntityUID` and `EntityType`
use itertools::{Either, Itertools};
use miette::Diagnostic;
use ref_cast::RefCast;
use serde::{Deserialize, Serialize};
use smol_str::SmolStr;
use std::collections::{BTreeMap, BTreeSet, HashMap, HashSet};
use std::io::Read;
use std::str::FromStr;

/// Extended functionality for `Entities` struct
pub mod entities {

    /// `IntoIter` iterator for `Entities`
    #[derive(Debug)]
    pub struct IntoIter {
        pub(super) inner: <cedar_policy_core::entities::Entities as IntoIterator>::IntoIter,
    }

    impl Iterator for IntoIter {
        type Item = super::Entity;

        fn next(&mut self) -> Option<Self::Item> {
            self.inner.next().map(super::Entity)
        }
        fn size_hint(&self) -> (usize, Option<usize>) {
            self.inner.size_hint()
        }
    }

    /// Errors around entities
    pub mod err {
        pub use cedar_policy_core::entities::err::{
            Duplicate, EntitiesError, TransitiveClosureError,
        };
    }

    /// Entity JSON format
    pub mod json {
        /// Errors related to serializing/deserializing entities
        pub mod err {
            pub use cedar_policy_core::entities::json::err::{
                ActionParentIsNotAction, DuplicateKeyInRecordLiteral, ExpectedExtnValue,
                ExpectedLiteralEntityRef, ExtensionFunctionLookup, ExtnCall0Arguments,
                ExtnCall2OrMoreArguments, HeterogeneousSet, JsonDeserializationError, JsonError,
                JsonSerializationError, MissingImpliedConstructor, MissingRequiredRecordAttr,
                ParseEscape, ReservedKey, Residual, TypeMismatch, TypeMismatchError,
                UnexpectedRecordAttr, UnexpectedRestrictedExprKind,
                UnknownInImplicitConstructorArg,
            };
        }
    }

    /// Schema conformance checking for entities
    pub mod conformance {
        /// Errors around conformance
        pub mod err {
            pub use cedar_policy_core::entities::conformance::err::{
                ActionDeclarationMismatch, EntitySchemaConformanceError, ExtensionFunctionLookup,
                HeterogeneousSet, InvalidAncestorType, MissingRequiredEntityAttr, TypeMismatch,
                UndeclaredAction, UnexpectedEntityAttr, UnexpectedEntityTypeError,
            };
        }
    }
}

/// Entity datatype
// INVARIANT(UidOfEntityNotUnspecified): The `EntityUid` of an `Entity` cannot be unspecified
#[repr(transparent)]
#[derive(Debug, Clone, PartialEq, Eq, RefCast)]
pub struct Entity(ast::Entity);

impl Entity {
    /// Create a new `Entity` with this Uid, attributes, and parents.
    ///
    /// Attribute values are specified here as "restricted expressions".
    /// See docs on `RestrictedExpression`
    /// ```
    /// # use cedar_policy::{Entity, EntityId, EntityTypeName, EntityUid, RestrictedExpression};
    /// # use std::collections::{HashMap, HashSet};
    /// # use std::str::FromStr;
    /// let eid = EntityId::from_str("alice").unwrap();
    /// let type_name = EntityTypeName::from_str("User").unwrap();
    /// let euid = EntityUid::from_type_name_and_id(type_name, eid);
    /// let attrs = HashMap::from([
    ///     ("age".to_string(), RestrictedExpression::from_str("21").unwrap()),
    ///     ("department".to_string(), RestrictedExpression::from_str("\"CS\"").unwrap()),
    /// ]);
    /// let parent_eid = EntityId::from_str("admin").unwrap();
    /// let parent_type_name = EntityTypeName::from_str("Group").unwrap();
    /// let parent_euid = EntityUid::from_type_name_and_id(parent_type_name, parent_eid);
    /// let parents = HashSet::from([parent_euid]);
    /// let entity = Entity::new(euid, attrs, parents);
    ///```
    pub fn new(
        uid: EntityUid,
        attrs: HashMap<String, RestrictedExpression>,
        parents: HashSet<EntityUid>,
    ) -> Result<Self, EntityAttrEvaluationError> {
        // note that we take a "parents" parameter here; we will compute TC when
        // the `Entities` object is created
        // INVARIANT(UidOfEntityNotUnspecified): by invariant on `EntityUid`
        Ok(Self(ast::Entity::new(
            uid.into(),
            attrs
                .into_iter()
                .map(|(k, v)| (SmolStr::from(k), v.0))
                .collect(),
            parents.into_iter().map(EntityUid::into).collect(),
            &Extensions::all_available(),
        )?))
    }

    /// Create a new `Entity` with no attributes.
    ///
    /// Unlike [`Entity::new()`], this constructor cannot error.
    /// (The only source of errors in `Entity::new()` are attributes.)
    pub fn new_no_attrs(uid: EntityUid, parents: HashSet<EntityUid>) -> Self {
        // note that we take a "parents" parameter here; we will compute TC when
        // the `Entities` object is created
        // INVARIANT(UidOfEntityNotUnspecified): by invariant on `EntityUid`
        Self(ast::Entity::new_with_attr_partial_value(
            uid.into(),
            HashMap::new(),
            parents.into_iter().map(EntityUid::into).collect(),
        ))
    }

    /// Create a new `Entity` with this Uid, no attributes, and no parents.
    /// ```
    /// # use cedar_policy::{Entity, EntityId, EntityTypeName, EntityUid};
    /// # use std::str::FromStr;
    /// let eid = EntityId::from_str("alice").unwrap();
    /// let type_name = EntityTypeName::from_str("User").unwrap();
    /// let euid = EntityUid::from_type_name_and_id(type_name, eid);
    /// let alice = Entity::with_uid(euid);
    /// # cool_asserts::assert_matches!(alice.attr("age"), None);
    /// ```
    pub fn with_uid(uid: EntityUid) -> Self {
        // INVARIANT(UidOfEntityNotUnspecified): by invariant on `EntityUid`
        Self(ast::Entity::with_uid(uid.into()))
    }

    /// Get the Uid of this entity
    /// ```
    /// # use cedar_policy::{Entity, EntityId, EntityTypeName, EntityUid};
    /// # use std::str::FromStr;
    /// # let eid = EntityId::from_str("alice").unwrap();
    /// let type_name = EntityTypeName::from_str("User").unwrap();
    /// let euid = EntityUid::from_type_name_and_id(type_name, eid);
    /// let alice = Entity::with_uid(euid.clone());
    /// assert_eq!(alice.uid(), euid);
    /// ```
    pub fn uid(&self) -> EntityUid {
        // INVARIANT: By invariant on self and `EntityUid`: Our Uid can't be unspecified
        EntityUid::new(self.0.uid().clone())
    }

    /// Get the value for the given attribute, or `None` if not present.
    ///
    /// This can also return Some(Err) if the attribute is not a value (i.e., is
    /// unknown due to partial evaluation).
    /// ```
    /// # use cedar_policy::{Entity, EntityId, EntityTypeName, EntityUid, EvalResult, RestrictedExpression};
    /// # use std::collections::{HashMap, HashSet};
    /// # use std::str::FromStr;
    /// let eid = EntityId::from_str("alice").unwrap();
    /// let type_name = EntityTypeName::from_str("User").unwrap();
    /// let euid = EntityUid::from_type_name_and_id(type_name, eid);
    /// let attrs = HashMap::from([
    ///     ("age".to_string(), RestrictedExpression::from_str("21").unwrap()),
    ///     ("department".to_string(), RestrictedExpression::from_str("\"CS\"").unwrap()),
    /// ]);
    /// let entity = Entity::new(euid, attrs, HashSet::new()).unwrap();
    /// assert_eq!(entity.attr("age").unwrap().unwrap(), EvalResult::Long(21));
    /// assert_eq!(entity.attr("department").unwrap().unwrap(), EvalResult::String("CS".to_string()));
    /// assert!(entity.attr("foo").is_none());
    /// ```
    pub fn attr(&self, attr: &str) -> Option<Result<EvalResult, impl miette::Diagnostic>> {
        let v = match ast::Value::try_from(self.0.get(attr)?.clone()) {
            Ok(v) => v,
            Err(e) => return Some(Err(e)),
        };
        Some(Ok(EvalResult::from(v)))
    }

    /// Consume the entity and return the entity's owned Uid, attributes and parents.
    pub fn into_inner(
        self,
    ) -> (
        EntityUid,
        HashMap<String, RestrictedExpression>,
        HashSet<EntityUid>,
    ) {
        let (uid, attrs, ancestors) = self.0.into_inner();

        let attrs = attrs
            .into_iter()
            .map(|(k, v)| {
                (
                    k.to_string(),
                    match v {
                        ast::PartialValue::Value(val) => RestrictedExpression(
                            ast::RestrictedExpr::new_unchecked(ast::Expr::from(val)),
                        ),
                        ast::PartialValue::Residual(exp) => {
                            RestrictedExpression(ast::RestrictedExpr::new_unchecked(exp))
                        }
                    },
                )
            })
            .collect();

        (
            EntityUid::new(uid),
            attrs,
            ancestors.into_iter().map(EntityUid::new).collect(),
        )
    }

    /// Parse an entity from an in-memory JSON value
    /// If a schema is provided, it is handled identically to [`Entities::from_json_str`]
    pub fn from_json_value(
        value: serde_json::Value,
        schema: Option<&Schema>,
    ) -> Result<Self, EntitiesError> {
        let schema = schema.map(|s| cedar_policy_validator::CoreSchema::new(&s.0));
        let eparser = cedar_policy_core::entities::EntityJsonParser::new(
            schema.as_ref(),
            Extensions::all_available(),
            cedar_policy_core::entities::TCComputation::ComputeNow,
        );
        eparser.single_from_json_value(value).map(Self)
    }

    /// Parse an entity from a JSON string
    /// If a schema is provided, it is handled identically to [`Entities::from_json_str`]
    pub fn from_json_str(
        src: impl AsRef<str>,
        schema: Option<&Schema>,
    ) -> Result<Self, EntitiesError> {
        let schema = schema.map(|s| cedar_policy_validator::CoreSchema::new(&s.0));
        let eparser = cedar_policy_core::entities::EntityJsonParser::new(
            schema.as_ref(),
            Extensions::all_available(),
            cedar_policy_core::entities::TCComputation::ComputeNow,
        );
        eparser.single_from_json_str(src).map(Self)
    }

    /// Parse an entity from a JSON reader
    /// If a schema is provided, it is handled identically to [`Entities::from_json_str`]
    pub fn from_json_file(f: impl Read, schema: Option<&Schema>) -> Result<Self, EntitiesError> {
        let schema = schema.map(|s| cedar_policy_validator::CoreSchema::new(&s.0));
        let eparser = cedar_policy_core::entities::EntityJsonParser::new(
            schema.as_ref(),
            Extensions::all_available(),
            cedar_policy_core::entities::TCComputation::ComputeNow,
        );
        eparser.single_from_json_file(f).map(Self)
    }

    /// Dump an `Entity` object into an entity JSON file.
    ///
    /// The resulting JSON will be suitable for parsing in via
    /// `from_json_*`, and will be parse-able even with no [`Schema`].
    ///
    /// To read an `Entity` object from JSON , use
    /// [`Self::from_json_file`], [`Self::from_json_value`], or [`Self::from_json_str`].
    pub fn write_to_json(&self, f: impl std::io::Write) -> Result<(), EntitiesError> {
        self.0.write_to_json(f)
    }

    /// Dump an `Entity` object into an in-memory JSON object.
    ///
    /// The resulting JSON will be suitable for parsing in via
    /// `from_json_*`, and will be parse-able even with no `Schema`.
    ///
    /// To read an `Entity` object from JSON , use
    /// [`Self::from_json_file`], [`Self::from_json_value`], or [`Self::from_json_str`].
    pub fn to_json_value(&self) -> Result<serde_json::Value, EntitiesError> {
        self.0.to_json_value()
    }

    /// Dump an `Entity` object into a JSON string.
    ///
    /// The resulting JSON will be suitable for parsing in via
    /// `from_json_*`, and will be parse-able even with no `Schema`.
    ///
    /// To read an `Entity` object from JSON , use
    /// [`Self::from_json_file`], [`Self::from_json_value`], or [`Self::from_json_str`].
    pub fn to_json_string(&self) -> Result<String, EntitiesError> {
        self.0.to_json_string()
    }
}

impl std::fmt::Display for Entity {
    fn fmt(&self, f: &mut std::fmt::Formatter<'_>) -> std::fmt::Result {
        write!(f, "{}", self.0)
    }
}

/// Represents an entity hierarchy, and allows looking up `Entity` objects by
/// Uid.
#[repr(transparent)]
#[derive(Debug, Clone, Default, PartialEq, Eq, RefCast)]
pub struct Entities(pub(crate) cedar_policy_core::entities::Entities);

use entities::err::EntitiesError;

impl Entities {
    /// Create a fresh `Entities` with no entities
    /// ```
    /// # use cedar_policy::Entities;
    /// let entities = Entities::empty();
    /// ```
    pub fn empty() -> Self {
        Self(cedar_policy_core::entities::Entities::new())
    }

    /// Get the `Entity` with the given Uid, if any
    pub fn get(&self, uid: &EntityUid) -> Option<&Entity> {
        match self.0.entity(uid.as_ref()) {
            Dereference::Residual(_) | Dereference::NoSuchEntity => None,
            Dereference::Data(e) => Some(Entity::ref_cast(e)),
        }
    }

    /// Transform the store into a partial store, where
    /// attempting to dereference a non-existent `EntityUID` results in
    /// a residual instead of an error.
    #[doc = include_str!("../experimental_warning.md")]
    #[must_use]
    #[cfg(feature = "partial-eval")]
    pub fn partial(self) -> Self {
        Self(self.0.partial())
    }

    /// Iterate over the `Entity`'s in the `Entities`
    pub fn iter(&self) -> impl Iterator<Item = &Entity> {
        self.0.iter().map(Entity::ref_cast)
    }

    /// Create an `Entities` object with the given entities.
    ///
    /// `schema` represents a source of `Action` entities, which will be added
    /// to the entities provided.
    /// (If any `Action` entities are present in the provided entities, and a
    /// `schema` is also provided, each `Action` entity in the provided entities
    /// must exactly match its definition in the schema or an error is
    /// returned.)
    ///
    /// If a `schema` is present, this function will also ensure that the
    /// produced entities fully conform to the `schema` -- for instance, it will
    /// error if attributes have the wrong types (e.g., string instead of
    /// integer), or if required attributes are missing or superfluous
    /// attributes are provided.
    pub fn from_entities(
        entities: impl IntoIterator<Item = Entity>,
        schema: Option<&Schema>,
    ) -> Result<Self, EntitiesError> {
        cedar_policy_core::entities::Entities::from_entities(
            entities.into_iter().map(|e| e.0),
            schema
                .map(|s| cedar_policy_validator::CoreSchema::new(&s.0))
                .as_ref(),
            cedar_policy_core::entities::TCComputation::ComputeNow,
            Extensions::all_available(),
        )
        .map(Entities)
    }

    /// Add all of the [`Entity`]s in the collection to this [`Entities`]
    /// structure, re-computing the transitive closure.
    ///
    /// If a `schema` is provided, this method will ensure that the added
    /// entities fully conform to the schema -- for instance, it will error if
    /// attributes have the wrong types (e.g., string instead of integer), or if
    /// required attributes are missing or superfluous attributes are provided.
    /// (This method will not add action entities from the `schema`.)
    ///
    /// Re-computing the transitive closure can be expensive, so it is advised
    /// to not call this method in a loop.
    pub fn add_entities(
        self,
        entities: impl IntoIterator<Item = Entity>,
        schema: Option<&Schema>,
    ) -> Result<Self, EntitiesError> {
        Ok(Self(
            self.0.add_entities(
                entities.into_iter().map(|e| e.0),
                schema
                    .map(|s| cedar_policy_validator::CoreSchema::new(&s.0))
                    .as_ref(),
                cedar_policy_core::entities::TCComputation::ComputeNow,
                Extensions::all_available(),
            )?,
        ))
    }

    /// Parse an entities JSON file (in [&str] form) and add them into this
    /// [`Entities`] structure, re-computing the transitive closure
    ///
    /// If a `schema` is provided, this will inform the parsing: for instance, it
    /// will allow `__entity` and `__extn` escapes to be implicit.
    /// This method will also ensure that the added entities fully conform to the
    /// schema -- for instance, it will error if attributes have the wrong types
    /// (e.g., string instead of integer), or if required attributes are missing
    /// or superfluous attributes are provided.
    /// (This method will not add action entities from the `schema`.)
    ///
    /// Re-computing the transitive closure can be expensive, so it is advised
    /// to not call this method in a loop.
    pub fn add_entities_from_json_str(
        self,
        json: &str,
        schema: Option<&Schema>,
    ) -> Result<Self, EntitiesError> {
        let schema = schema.map(|s| cedar_policy_validator::CoreSchema::new(&s.0));
        let eparser = cedar_policy_core::entities::EntityJsonParser::new(
            schema.as_ref(),
            Extensions::all_available(),
            cedar_policy_core::entities::TCComputation::ComputeNow,
        );
        let new_entities = eparser.iter_from_json_str(json)?;
        Ok(Self(self.0.add_entities(
            new_entities,
            schema.as_ref(),
            cedar_policy_core::entities::TCComputation::ComputeNow,
            Extensions::all_available(),
        )?))
    }

    /// Parse an entities JSON file (in [`serde_json::Value`] form) and add them
    /// into this [`Entities`] structure, re-computing the transitive closure
    ///
    /// If a `schema` is provided, this will inform the parsing: for instance, it
    /// will allow `__entity` and `__extn` escapes to be implicit.
    /// This method will also ensure that the added entities fully conform to the
    /// schema -- for instance, it will error if attributes have the wrong types
    /// (e.g., string instead of integer), or if required attributes are missing
    /// or superfluous attributes are provided.
    /// (This method will not add action entities from the `schema`.)
    ///
    /// Re-computing the transitive closure can be expensive, so it is advised
    /// to not call this method in a loop.
    pub fn add_entities_from_json_value(
        self,
        json: serde_json::Value,
        schema: Option<&Schema>,
    ) -> Result<Self, EntitiesError> {
        let schema = schema.map(|s| cedar_policy_validator::CoreSchema::new(&s.0));
        let eparser = cedar_policy_core::entities::EntityJsonParser::new(
            schema.as_ref(),
            Extensions::all_available(),
            cedar_policy_core::entities::TCComputation::ComputeNow,
        );
        let new_entities = eparser.iter_from_json_value(json)?;
        Ok(Self(self.0.add_entities(
            new_entities,
            schema.as_ref(),
            cedar_policy_core::entities::TCComputation::ComputeNow,
            Extensions::all_available(),
        )?))
    }

    /// Parse an entities JSON file (in [`std::io::Read`] form) and add them
    /// into this [`Entities`] structure, re-computing the transitive closure
    ///
    /// If a `schema` is provided, this will inform the parsing: for instance, it
    /// will allow `__entity` and `__extn` escapes to be implicit.
    /// This method will also ensure that the added entities fully conform to the
    /// schema -- for instance, it will error if attributes have the wrong types
    /// (e.g., string instead of integer), or if required attributes are missing
    /// or superfluous attributes are provided.
    /// (This method will not add action entities from the `schema`.)
    ///
    /// Re-computing the transitive closure can be expensive, so it is advised
    /// to not call this method in a loop.
    pub fn add_entities_from_json_file(
        self,
        json: impl std::io::Read,
        schema: Option<&Schema>,
    ) -> Result<Self, EntitiesError> {
        let schema = schema.map(|s| cedar_policy_validator::CoreSchema::new(&s.0));
        let eparser = cedar_policy_core::entities::EntityJsonParser::new(
            schema.as_ref(),
            Extensions::all_available(),
            cedar_policy_core::entities::TCComputation::ComputeNow,
        );
        let new_entities = eparser.iter_from_json_file(json)?;
        Ok(Self(self.0.add_entities(
            new_entities,
            schema.as_ref(),
            cedar_policy_core::entities::TCComputation::ComputeNow,
            Extensions::all_available(),
        )?))
    }

    /// Parse an entities JSON file (in `&str` form) into an `Entities` object
    ///
    /// `schema` represents a source of `Action` entities, which will be added
    /// to the entities parsed from JSON.
    /// (If any `Action` entities are present in the JSON, and a `schema` is
    /// also provided, each `Action` entity in the JSON must exactly match its
    /// definition in the schema or an error is returned.)
    ///
    /// If a `schema` is present, this will also inform the parsing: for
    /// instance, it will allow `__entity` and `__extn` escapes to be implicit.
    ///
    /// Finally, if a `schema` is present, this function will ensure
    /// that the produced entities fully conform to the `schema` -- for
    /// instance, it will error if attributes have the wrong types (e.g., string
    /// instead of integer), or if required attributes are missing or
    /// superfluous attributes are provided.
    ///
    /// ```
    /// # use cedar_policy::{Entities, EntityId, EntityTypeName, EntityUid, EvalResult, Request,PolicySet};
    /// # use std::str::FromStr;
    /// let data =r#"
    /// [
    /// {
    ///   "uid": {"type":"User","id":"alice"},
    ///   "attrs": {
    ///     "age":19,
    ///     "ip_addr":{"__extn":{"fn":"ip", "arg":"10.0.1.101"}}
    ///   },
    ///   "parents": [{"type":"Group","id":"admin"}]
    /// },
    /// {
    ///   "uid": {"type":"Group","id":"admin"},
    ///   "attrs": {},
    ///   "parents": []
    /// }
    /// ]
    /// "#;
    /// let entities = Entities::from_json_str(data, None).unwrap();
    /// # let euid = EntityUid::from_str(r#"User::"alice""#).unwrap();
    /// # let entity = entities.get(&euid).unwrap();
    /// # assert_eq!(entity.attr("age").unwrap().unwrap(), EvalResult::Long(19));
    /// # let ip = entity.attr("ip_addr").unwrap().unwrap();
    /// # assert_eq!(ip, EvalResult::ExtensionValue("10.0.1.101/32".to_string()));
    /// ```
    pub fn from_json_str(json: &str, schema: Option<&Schema>) -> Result<Self, EntitiesError> {
        let schema = schema.map(|s| cedar_policy_validator::CoreSchema::new(&s.0));
        let eparser = cedar_policy_core::entities::EntityJsonParser::new(
            schema.as_ref(),
            Extensions::all_available(),
            cedar_policy_core::entities::TCComputation::ComputeNow,
        );
        eparser.from_json_str(json).map(Entities)
    }

    /// Parse an entities JSON file (in `serde_json::Value` form) into an
    /// `Entities` object
    ///
    /// `schema` represents a source of `Action` entities, which will be added
    /// to the entities parsed from JSON.
    /// (If any `Action` entities are present in the JSON, and a `schema` is
    /// also provided, each `Action` entity in the JSON must exactly match its
    /// definition in the schema or an error is returned.)
    ///
    /// If a `schema` is present, this will also inform the parsing: for
    /// instance, it will allow `__entity` and `__extn` escapes to be implicit.
    ///
    /// Finally, if a `schema` is present, this function will ensure
    /// that the produced entities fully conform to the `schema` -- for
    /// instance, it will error if attributes have the wrong types (e.g., string
    /// instead of integer), or if required attributes are missing or
    /// superfluous attributes are provided.
    ///
    /// ```
    /// # use cedar_policy::{Entities, EntityId, EntityTypeName, EntityUid, EvalResult, Request,PolicySet};
    /// let data =serde_json::json!(
    /// [
    /// {
    ///   "uid": {"type":"User","id":"alice"},
    ///   "attrs": {
    ///     "age":19,
    ///     "ip_addr":{"__extn":{"fn":"ip", "arg":"10.0.1.101"}}
    ///   },
    ///   "parents": [{"type":"Group","id":"admin"}]
    /// },
    /// {
    ///   "uid": {"type":"Groupd","id":"admin"},
    ///   "attrs": {},
    ///   "parents": []
    /// }
    /// ]
    /// );
    /// let entities = Entities::from_json_value(data, None).unwrap();
    /// ```
    pub fn from_json_value(
        json: serde_json::Value,
        schema: Option<&Schema>,
    ) -> Result<Self, EntitiesError> {
        let schema = schema.map(|s| cedar_policy_validator::CoreSchema::new(&s.0));
        let eparser = cedar_policy_core::entities::EntityJsonParser::new(
            schema.as_ref(),
            Extensions::all_available(),
            cedar_policy_core::entities::TCComputation::ComputeNow,
        );
        eparser.from_json_value(json).map(Entities)
    }

    /// Parse an entities JSON file (in `std::io::Read` form) into an `Entities`
    /// object
    ///
    /// `schema` represents a source of `Action` entities, which will be added
    /// to the entities parsed from JSON.
    /// (If any `Action` entities are present in the JSON, and a `schema` is
    /// also provided, each `Action` entity in the JSON must exactly match its
    /// definition in the schema or an error is returned.)
    ///
    /// If a `schema` is present, this will also inform the parsing: for
    /// instance, it will allow `__entity` and `__extn` escapes to be implicit.
    ///
    /// Finally, if a `schema` is present, this function will ensure
    /// that the produced entities fully conform to the `schema` -- for
    /// instance, it will error if attributes have the wrong types (e.g., string
    /// instead of integer), or if required attributes are missing or
    /// superfluous attributes are provided.
    pub fn from_json_file(
        json: impl std::io::Read,
        schema: Option<&Schema>,
    ) -> Result<Self, EntitiesError> {
        let schema = schema.map(|s| cedar_policy_validator::CoreSchema::new(&s.0));
        let eparser = cedar_policy_core::entities::EntityJsonParser::new(
            schema.as_ref(),
            Extensions::all_available(),
            cedar_policy_core::entities::TCComputation::ComputeNow,
        );
        eparser.from_json_file(json).map(Entities)
    }

    /// Is entity `a` an ancestor of entity `b`?
    /// Same semantics as `b in a` in the Cedar language
    pub fn is_ancestor_of(&self, a: &EntityUid, b: &EntityUid) -> bool {
        match self.0.entity(b.as_ref()) {
            Dereference::Data(b) => b.is_descendant_of(a.as_ref()),
            _ => a == b, // if b doesn't exist, `b in a` is only true if `b == a`
        }
    }

    /// Get an iterator over the ancestors of the given Euid.
    /// Returns `None` if the given `Euid` does not exist.
    pub fn ancestors<'a>(
        &'a self,
        euid: &EntityUid,
    ) -> Option<impl Iterator<Item = &'a EntityUid>> {
        let entity = match self.0.entity(euid.as_ref()) {
            Dereference::Residual(_) | Dereference::NoSuchEntity => None,
            Dereference::Data(e) => Some(e),
        }?;
        // Invariant: No way to write down the unspecified EntityUid, so no way to have ancestors that are unspecified
        Some(entity.ancestors().map(EntityUid::ref_cast))
    }

    /// Dump an `Entities` object into an entities JSON file.
    ///
    /// The resulting JSON will be suitable for parsing in via
    /// `from_json_*`, and will be parse-able even with no `Schema`.
    ///
    /// To read an `Entities` object from an entities JSON file, use
    /// `from_json_file`.
    pub fn write_to_json(&self, f: impl std::io::Write) -> std::result::Result<(), EntitiesError> {
        self.0.write_to_json(f)
    }
}

impl IntoIterator for Entities {
    type Item = Entity;
    type IntoIter = entities::IntoIter;

    fn into_iter(self) -> Self::IntoIter {
        Self::IntoIter {
            inner: self.0.into_iter(),
        }
    }
}

/// Authorizer object, which provides responses to authorization queries
#[repr(transparent)]
#[derive(Debug, RefCast)]
pub struct Authorizer(authorizer::Authorizer);

impl Default for Authorizer {
    fn default() -> Self {
        Self::new()
    }
}

impl Authorizer {
    /// Create a new `Authorizer`
    ///
    /// The authorizer uses the `stacker` crate to manage stack size and tries to use a sane default.
    /// If the default is not right for you, you can try wrapping the authorizer or individual calls
    /// to `is_authorized` in `stacker::grow`.
    /// ```
    /// # use cedar_policy::{Authorizer, Context, Entities, EntityId, EntityTypeName,
    /// # EntityUid, Request,PolicySet};
    /// # use std::str::FromStr;
    /// # // create a request
    /// # let p_eid = EntityId::from_str("alice").unwrap();
    /// # let p_name: EntityTypeName = EntityTypeName::from_str("User").unwrap();
    /// # let p = EntityUid::from_type_name_and_id(p_name, p_eid);
    /// #
    /// # let a_eid = EntityId::from_str("view").unwrap();
    /// # let a_name: EntityTypeName = EntityTypeName::from_str("Action").unwrap();
    /// # let a = EntityUid::from_type_name_and_id(a_name, a_eid);
    /// #
    /// # let r_eid = EntityId::from_str("trip").unwrap();
    /// # let r_name: EntityTypeName = EntityTypeName::from_str("Album").unwrap();
    /// # let r = EntityUid::from_type_name_and_id(r_name, r_eid);
    /// #
    /// # let c = Context::empty();
    /// #
    /// # let request: Request = Request::new(Some(p), Some(a), Some(r), c, None).unwrap();
    /// #
    /// # // create a policy
    /// # let s = r#"permit(
    /// #     principal == User::"alice",
    /// #     action == Action::"view",
    /// #     resource == Album::"trip"
    /// #   )when{
    /// #     principal.ip_addr.isIpv4()
    /// #   };
    /// # "#;
    /// # let policy = PolicySet::from_str(s).expect("policy error");
    /// # // create entities
    /// # let e = r#"[
    /// #     {
    /// #         "uid": {"type":"User","id":"alice"},
    /// #         "attrs": {
    /// #             "age":19,
    /// #             "ip_addr":{"__extn":{"fn":"ip", "arg":"10.0.1.101"}}
    /// #         },
    /// #         "parents": []
    /// #     }
    /// # ]"#;
    /// # let entities = Entities::from_json_str(e, None).expect("entity error");
    /// let authorizer = Authorizer::new();
    /// let r = authorizer.is_authorized(&request, &policy, &entities);
    /// ```
    pub fn new() -> Self {
        Self(authorizer::Authorizer::new())
    }

    /// Returns an authorization response for `r` with respect to the given
    /// `PolicySet` and `Entities`.
    ///
    /// The language spec and formal model give a precise definition of how this
    /// is computed.
    /// ```
    /// # use cedar_policy::{Authorizer,Context,Decision,Entities,EntityId,EntityTypeName, EntityUid, Request,PolicySet};
    /// # use std::str::FromStr;
    /// // create a request
    /// let p_eid = EntityId::from_str("alice").unwrap();
    /// let p_name: EntityTypeName = EntityTypeName::from_str("User").unwrap();
    /// let p = EntityUid::from_type_name_and_id(p_name, p_eid);
    ///
    /// let a_eid = EntityId::from_str("view").unwrap();
    /// let a_name: EntityTypeName = EntityTypeName::from_str("Action").unwrap();
    /// let a = EntityUid::from_type_name_and_id(a_name, a_eid);
    ///
    /// let r_eid = EntityId::from_str("trip").unwrap();
    /// let r_name: EntityTypeName = EntityTypeName::from_str("Album").unwrap();
    /// let r = EntityUid::from_type_name_and_id(r_name, r_eid);
    ///
    /// let c = Context::empty();
    ///
    /// let request: Request = Request::new(Some(p), Some(a), Some(r), c, None).unwrap();
    ///
    /// // create a policy
    /// let s = r#"
    /// permit (
    ///   principal == User::"alice",
    ///   action == Action::"view",
    ///   resource == Album::"trip"
    /// )
    /// when { principal.ip_addr.isIpv4() };
    /// "#;
    /// let policy = PolicySet::from_str(s).expect("policy error");
    ///
    /// // create entities
    /// let e = r#"[
    ///     {
    ///         "uid": {"type":"User","id":"alice"},
    ///         "attrs": {
    ///             "age":19,
    ///             "ip_addr":{"__extn":{"fn":"ip", "arg":"10.0.1.101"}}
    ///         },
    ///         "parents": []
    ///     }
    /// ]"#;
    /// let entities = Entities::from_json_str(e, None).expect("entity error");
    ///
    /// let authorizer = Authorizer::new();
    /// let response = authorizer.is_authorized(&request, &policy, &entities);
    /// assert_eq!(response.decision(), Decision::Allow);
    /// ```
    pub fn is_authorized(&self, r: &Request, p: &PolicySet, e: &Entities) -> Response {
        self.0.is_authorized(r.0.clone(), &p.ast, &e.0).into()
    }

    /// A partially evaluated authorization request.
    /// The Authorizer will attempt to make as much progress as possible in the presence of unknowns.
    /// If the Authorizer can reach a response, it will return that response.
    /// Otherwise, it will return a list of residual policies that still need to be evaluated.
    #[doc = include_str!("../experimental_warning.md")]
    #[cfg(feature = "partial-eval")]
    pub fn is_authorized_partial(
        &self,
        query: &Request,
        policy_set: &PolicySet,
        entities: &Entities,
    ) -> PartialResponse {
        let response = self
            .0
            .is_authorized_core(query.0.clone(), &policy_set.ast, &entities.0);
        PartialResponse(response)
    }
}

/// Authorization response returned from the `Authorizer`
#[derive(Debug, PartialEq, Eq, Clone)]
pub struct Response {
    /// Authorization decision
    pub(crate) decision: Decision,
    /// Diagnostics providing more information on how this decision was reached
    pub(crate) diagnostics: Diagnostics,
}

/// A partially evaluated authorization response.
/// Splits the results into several categories: satisfied, false, and residual for each policy effect.
/// Also tracks all the errors that were encountered during evaluation.
#[doc = include_str!("../experimental_warning.md")]
#[cfg(feature = "partial-eval")]
#[repr(transparent)]
#[derive(Debug, PartialEq, Eq, Clone, RefCast)]
pub struct PartialResponse(cedar_policy_core::authorizer::PartialResponse);

#[cfg(feature = "partial-eval")]
impl PartialResponse {
    /// Attempt to reach a partial decision; the presence of residuals may result in returning [`None`],
    /// indicating that a decision could not be reached given the unknowns
    pub fn decision(&self) -> Option<Decision> {
        self.0.decision()
    }

    /// Convert this response into a concrete evaluation response.
    /// All residuals are treated as errors
    pub fn concretize(self) -> Response {
        self.0.concretize().into()
    }

    /// Returns the set of [`Policy`]s that were definitely satisfied.
    /// This will be the set of policies (both `permit` and `forbid`) that evaluated to `true`
    pub fn definitely_satisfied(&self) -> impl Iterator<Item = Policy> + '_ {
        self.0.definitely_satisfied().map(Policy::from_ast)
    }

    /// Returns the set of [`PolicyId`]s that encountered errors
    pub fn definitely_errored(&self) -> impl Iterator<Item = &PolicyId> {
        self.0.definitely_errored().map(PolicyId::ref_cast)
    }

    /// Returns an over-approximation of the set of determining policies
    ///
    /// This is all policies that may be determining for any substitution of the unknowns.
    /// Policies not in this set will not affect the final decision, regardless of any
    /// substitutions.
    ///
    /// For more information on what counts as "determining" see: <https://docs.cedarpolicy.com/auth/authorization.html#request-authorization>
    pub fn may_be_determining(&self) -> impl Iterator<Item = Policy> + '_ {
        self.0.may_be_determining().map(Policy::from_ast)
    }

    /// Returns an under-approximation of the set of determining policies
    ///
    /// This is all policies that must be determining for all possible substitutions of the unknowns.
    /// This set will include policies that evaluated to `true` and are guaranteed to be
    /// contributing to the final authorization decision.
    ///
    /// For more information on what counts as "determining" see: <https://docs.cedarpolicy.com/auth/authorization.html#request-authorization>
    pub fn must_be_determining(&self) -> impl Iterator<Item = Policy> + '_ {
        self.0.must_be_determining().map(Policy::from_ast)
    }

    /// Returns the set of non-trivial (meaning more than just `true` or `false`) residuals expressions
    pub fn nontrivial_residuals(&'_ self) -> impl Iterator<Item = Policy> + '_ {
        self.0.nontrivial_residuals().map(Policy::from_ast)
    }

    /// Returns every policy as a residual expression
    pub fn all_residuals(&'_ self) -> impl Iterator<Item = Policy> + '_ {
        self.0.all_residuals().map(Policy::from_ast)
    }

    /// Return the residual for a given [`PolicyId`], if it exists in the response
    pub fn get(&self, id: &PolicyId) -> Option<Policy> {
        self.0.get(id.as_ref()).map(Policy::from_ast)
    }

    /// Attempt to re-authorize this response given a mapping from unknowns to values
    pub fn reauthorize(
        &self,
        mapping: HashMap<SmolStr, RestrictedExpression>,
        auth: &Authorizer,
        r: Request,
        es: &Entities,
    ) -> Result<Self, ReAuthorizeError> {
        let exts = Extensions::all_available();
        let evaluator = RestrictedEvaluator::new(&exts);
        let mapping = mapping
            .into_iter()
            .map(|(name, expr)| {
                evaluator
                    .interpret(BorrowedRestrictedExpr::new_unchecked(expr.0.as_ref()))
                    .map(|v| (name, v))
            })
            .collect::<Result<HashMap<_, _>, EvaluationError>>()?;
        let r = self.0.reauthorize(&mapping, &auth.0, r.0, &es.0)?;
        Ok(Self(r))
    }
}

#[cfg(feature = "partial-eval")]
#[doc(hidden)]
impl From<cedar_policy_core::authorizer::PartialResponse> for PartialResponse {
    fn from(pr: cedar_policy_core::authorizer::PartialResponse) -> Self {
        Self(pr)
    }
}

/// Diagnostics providing more information on how a `Decision` was reached
#[derive(Debug, PartialEq, Eq, Clone)]
pub struct Diagnostics {
    /// `PolicyId`s of the policies that contributed to the decision.
    /// If no policies applied to the request, this set will be empty.
    reason: HashSet<PolicyId>,
    /// Errors that occurred during authorization. The errors should be
    /// treated as unordered, since policies may be evaluated in any order.
    errors: Vec<AuthorizationError>,
}

#[doc(hidden)]
impl From<authorizer::Diagnostics> for Diagnostics {
    fn from(diagnostics: authorizer::Diagnostics) -> Self {
        Self {
            reason: diagnostics.reason.into_iter().map(PolicyId::new).collect(),
            errors: diagnostics.errors.into_iter().map(Into::into).collect(),
        }
    }
}

impl Diagnostics {
    /// Get the `PolicyId`s of the policies that contributed to the decision.
    /// If no policies applied to the request, this set will be empty.
    /// ```
    /// # use cedar_policy::{Authorizer, Context, Decision, Entities, EntityId, EntityTypeName,
    /// # EntityUid, Request,PolicySet};
    /// # use std::str::FromStr;
    /// # // create a request
    /// # let p_eid = EntityId::from_str("alice").unwrap();
    /// # let p_name: EntityTypeName = EntityTypeName::from_str("User").unwrap();
    /// # let p = EntityUid::from_type_name_and_id(p_name, p_eid);
    /// #
    /// # let a_eid = EntityId::from_str("view").unwrap();
    /// # let a_name: EntityTypeName = EntityTypeName::from_str("Action").unwrap();
    /// # let a = EntityUid::from_type_name_and_id(a_name, a_eid);
    /// #
    /// # let r_eid = EntityId::from_str("trip").unwrap();
    /// # let r_name: EntityTypeName = EntityTypeName::from_str("Album").unwrap();
    /// # let r = EntityUid::from_type_name_and_id(r_name, r_eid);
    /// #
    /// # let c = Context::empty();
    /// #
    /// # let request: Request = Request::new(Some(p), Some(a), Some(r), c, None).unwrap();
    /// #
    /// # // create a policy
    /// # let s = r#"permit(
    /// #     principal == User::"alice",
    /// #     action == Action::"view",
    /// #     resource == Album::"trip"
    /// #   )when{
    /// #     principal.ip_addr.isIpv4()
    /// #   };
    /// # "#;
    /// # let policy = PolicySet::from_str(s).expect("policy error");
    /// # // create entities
    /// # let e = r#"[
    /// #     {
    /// #         "uid": {"type":"User","id":"alice"},
    /// #         "attrs": {
    /// #             "age":19,
    /// #             "ip_addr":{"__extn":{"fn":"ip", "arg":"10.0.1.101"}}
    /// #         },
    /// #         "parents": []
    /// #     }
    /// # ]"#;
    /// # let entities = Entities::from_json_str(e, None).expect("entity error");
    /// let authorizer = Authorizer::new();
    /// let response = authorizer.is_authorized(&request, &policy, &entities);
    /// match response.decision() {
    ///     Decision::Allow => println!("ALLOW"),
    ///     Decision::Deny => println!("DENY"),
    /// }
    /// println!("note: this decision was due to the following policies:");
    /// for reason in response.diagnostics().reason() {
    ///     println!("{}", reason);
    /// }
    /// ```
    pub fn reason(&self) -> impl Iterator<Item = &PolicyId> {
        self.reason.iter()
    }

    /// Get the errors that occurred during authorization. The errors should be
    /// treated as unordered, since policies may be evaluated in any order.
    /// ```
    /// # use cedar_policy::{Authorizer, Context, Decision, Entities, EntityId, EntityTypeName,
    /// # EntityUid, Request,PolicySet};
    /// # use std::str::FromStr;
    /// # // create a request
    /// # let p_eid = EntityId::from_str("alice").unwrap();
    /// # let p_name: EntityTypeName = EntityTypeName::from_str("User").unwrap();
    /// # let p = EntityUid::from_type_name_and_id(p_name, p_eid);
    /// #
    /// # let a_eid = EntityId::from_str("view").unwrap();
    /// # let a_name: EntityTypeName = EntityTypeName::from_str("Action").unwrap();
    /// # let a = EntityUid::from_type_name_and_id(a_name, a_eid);
    /// #
    /// # let r_eid = EntityId::from_str("trip").unwrap();
    /// # let r_name: EntityTypeName = EntityTypeName::from_str("Album").unwrap();
    /// # let r = EntityUid::from_type_name_and_id(r_name, r_eid);
    /// #
    /// # let c = Context::empty();
    /// #
    /// # let request: Request = Request::new(Some(p), Some(a), Some(r), c, None).unwrap();
    /// #
    /// # // create a policy
    /// # let s = r#"permit(
    /// #     principal == User::"alice",
    /// #     action == Action::"view",
    /// #     resource == Album::"trip"
    /// #   )when{
    /// #     principal.ip_addr.isIpv4()
    /// #   };
    /// # "#;
    /// # let policy = PolicySet::from_str(s).expect("policy error");
    /// # // create entities
    /// # let e = r#"[
    /// #     {
    /// #         "uid": {"type":"User","id":"alice"},
    /// #         "attrs": {
    /// #             "age":19,
    /// #             "ip_addr":{"__extn":{"fn":"ip", "arg":"10.0.1.101"}}
    /// #         },
    /// #         "parents": []
    /// #     }
    /// # ]"#;
    /// # let entities = Entities::from_json_str(e, None).expect("entity error");
    /// let authorizer = Authorizer::new();
    /// let response = authorizer.is_authorized(&request, &policy, &entities);
    /// match response.decision() {
    ///     Decision::Allow => println!("ALLOW"),
    ///     Decision::Deny => println!("DENY"),
    /// }
    /// for err in response.diagnostics().errors() {
    ///     println!("{}", err);
    /// }
    /// ```
    pub fn errors(&self) -> impl Iterator<Item = &AuthorizationError> + '_ {
        self.errors.iter()
    }

    /// Consume the `Diagnostics`, producing owned versions of `reason()` and `errors()`
    pub(crate) fn into_components(
        self,
    ) -> (
        impl Iterator<Item = PolicyId>,
        impl Iterator<Item = AuthorizationError>,
    ) {
        (self.reason.into_iter(), self.errors.into_iter())
    }
}

impl Response {
    /// Create a new `Response`
    pub fn new(
        decision: Decision,
        reason: HashSet<PolicyId>,
        errors: Vec<AuthorizationError>,
    ) -> Self {
        Self {
            decision,
            diagnostics: Diagnostics { reason, errors },
        }
    }

    /// Get the authorization decision
    pub fn decision(&self) -> Decision {
        self.decision
    }

    /// Get the authorization diagnostics
    pub fn diagnostics(&self) -> &Diagnostics {
        &self.diagnostics
    }
}

#[doc(hidden)]
impl From<authorizer::Response> for Response {
    fn from(a: authorizer::Response) -> Self {
        Self {
            decision: a.decision,
            diagnostics: a.diagnostics.into(),
        }
    }
}

/// Used to select how a policy will be validated.
#[derive(Default, Eq, PartialEq, Copy, Clone, Debug, Serialize, Deserialize)]
#[cfg_attr(feature = "wasm", derive(tsify::Tsify))]
#[cfg_attr(feature = "wasm", tsify(into_wasm_abi, from_wasm_abi))]
#[serde(rename_all = "camelCase")]
#[non_exhaustive]
pub enum ValidationMode {
    /// Validate that policies do not contain any type errors, and additionally
    /// have a restricted form which is amenable for analysis.
    #[default]
    Strict,
    /// Validate that policies do not contain any type errors.
    #[doc = include_str!("../experimental_warning.md")]
    #[cfg(feature = "permissive-validate")]
    Permissive,
    /// Validate using a partial schema. Policies may contain type errors.
    #[doc = include_str!("../experimental_warning.md")]
    #[cfg(feature = "partial-validate")]
    Partial,
}

#[doc(hidden)]
impl From<ValidationMode> for cedar_policy_validator::ValidationMode {
    fn from(mode: ValidationMode) -> Self {
        match mode {
            ValidationMode::Strict => Self::Strict,
            #[cfg(feature = "permissive-validate")]
            ValidationMode::Permissive => Self::Permissive,
            #[cfg(feature = "partial-validate")]
            ValidationMode::Partial => Self::Partial,
        }
    }
}

/// Validator object, which provides policy validation and typechecking.
#[repr(transparent)]
#[derive(Debug, RefCast)]
pub struct Validator(cedar_policy_validator::Validator);

impl Validator {
    /// Construct a new `Validator` to validate policies using the given
    /// `Schema`.
    pub fn new(schema: Schema) -> Self {
        Self(cedar_policy_validator::Validator::new(schema.0))
    }

    /// Validate all policies in a policy set, collecting all validation errors
    /// found into the returned `ValidationResult`. Each error is returned together with the
    /// policy id of the policy where the error was found. If a policy id
    /// included in the input policy set does not appear in the output iterator, then
    /// that policy passed the validator. If the function `validation_passed`
    /// returns true, then there were no validation errors found, so all
    /// policies in the policy set have passed the validator.
    pub fn validate(&self, pset: &PolicySet, mode: ValidationMode) -> ValidationResult {
        ValidationResult::from(self.0.validate(&pset.ast, mode.into()))
    }
}

/// Contains all the type information used to construct a `Schema` that can be
/// used to validate a policy.
#[derive(Debug)]
pub struct SchemaFragment {
    value: cedar_policy_validator::ValidatorSchemaFragment,
    lossless: cedar_policy_validator::SchemaFragment,
}

impl SchemaFragment {
    /// Extract namespaces defined in this `SchemaFragment`. Each namespace
    /// entry defines the name of the namespace and the entity types and actions
    /// that exist in the namespace.
    pub fn namespaces(&self) -> impl Iterator<Item = Option<EntityNamespace>> + '_ {
        self.value
            .namespaces()
            .map(|ns| ns.as_ref().map(|ns| EntityNamespace(ns.clone())))
    }

    /// Create an `SchemaFragment` from a JSON value (which should be an
    /// object of the shape required for Cedar schemas).
    pub fn from_json_value(json: serde_json::Value) -> Result<Self, schema_error::SchemaError> {
        let lossless = cedar_policy_validator::SchemaFragment::from_json_value(json)?;
        Ok(Self {
            value: lossless.clone().try_into()?,
            lossless,
        })
    }

    /// Parse a [`SchemaFragment`] from a reader containing the natural schema syntax
    pub fn from_file_natural(
        r: impl std::io::Read,
    ) -> Result<(Self, impl Iterator<Item = SchemaWarning>), HumanSchemaError> {
        let (lossless, warnings) = cedar_policy_validator::SchemaFragment::from_file_natural(r)?;
        Ok((
            Self {
                value: lossless.clone().try_into()?,
                lossless,
            },
            warnings,
        ))
    }

    /// Parse a [`SchemaFragment`] from a string containing the natural schema syntax
    pub fn from_str_natural(
        src: &str,
    ) -> Result<(Self, impl Iterator<Item = SchemaWarning>), HumanSchemaError> {
        let (lossless, warnings) = cedar_policy_validator::SchemaFragment::from_str_natural(src)?;
        Ok((
            Self {
                value: lossless.clone().try_into()?,
                lossless,
            },
            warnings,
        ))
    }

    /// Create a `SchemaFragment` directly from a file.
    pub fn from_file(file: impl std::io::Read) -> Result<Self, schema_error::SchemaError> {
        let lossless = cedar_policy_validator::SchemaFragment::from_file(file)?;
        Ok(Self {
            value: lossless.clone().try_into()?,
            lossless,
        })
    }

    /// Serialize this [`SchemaFragment`] as a json value
    pub fn to_json_value(self) -> Result<serde_json::Value, schema_error::SchemaError> {
        serde_json::to_value(self.lossless)
            .map_err(|e| schema_error::SchemaError::JsonSerialization(e.into()))
    }

    /// Serialize this [`SchemaFragment`] as a json value
    pub fn as_json_string(&self) -> Result<String, schema_error::SchemaError> {
        serde_json::to_string(&self.lossless)
            .map_err(|e| schema_error::SchemaError::JsonSerialization(e.into()))
    }

    /// Serialize this [`SchemaFragment`] into the natural syntax
    pub fn as_natural(&self) -> Result<String, ToHumanSyntaxError> {
        let str = self.lossless.as_natural_schema()?;
        Ok(str)
    }
}

impl TryInto<Schema> for SchemaFragment {
    type Error = schema_error::SchemaError;

    /// Convert `SchemaFragment` into a `Schema`. To build the `Schema` we
    /// need to have all entity types defined, so an error will be returned if
    /// any undeclared entity types are referenced in the schema fragment.
    fn try_into(self) -> Result<Schema, Self::Error> {
        Ok(Schema(
            cedar_policy_validator::ValidatorSchema::from_schema_fragments(
                [self.value],
                Extensions::all_available(),
            )?,
        ))
    }
}

impl FromStr for SchemaFragment {
    type Err = schema_error::SchemaError;
    /// Construct `SchemaFragment` from a string containing a schema formatted
    /// in the cedar schema format. This can fail if the string is not valid
    /// JSON, or if the JSON structure does not form a valid schema. This
    /// function does not check for consistency in the schema (e.g., references
    /// to undefined entities) because this is not required until a `Schema` is
    /// constructed.
    fn from_str(src: &str) -> Result<Self, Self::Err> {
        let lossless = cedar_policy_validator::SchemaFragment::from_json_str(src)?;
        Ok(Self {
            value: lossless.clone().try_into()?,
            lossless,
        })
    }
}

/// Object containing schema information used by the validator.
#[repr(transparent)]
#[derive(Debug, Clone, RefCast)]
pub struct Schema(pub(crate) cedar_policy_validator::ValidatorSchema);

impl FromStr for Schema {
    type Err = schema_error::SchemaError;

    /// Construct a schema from a string containing a schema formatted in the
    /// Cedar schema format. This can fail if it is not possible to parse a
    /// schema from the strings, or if errors in values in the schema are
    /// uncovered after parsing. For instance, when an entity attribute name is
    /// found to not be a valid attribute name according to the Cedar
    /// grammar.
    fn from_str(schema_src: &str) -> Result<Self, Self::Err> {
        Ok(Self(schema_src.parse()?))
    }
}

impl Schema {
    /// Create a `Schema` from multiple `SchemaFragment`. The individual
    /// fragments may references entity types that are not declared in that
    /// fragment, but all referenced entity types must be declared in some
    /// fragment.
    pub fn from_schema_fragments(
        fragments: impl IntoIterator<Item = SchemaFragment>,
    ) -> Result<Self, schema_error::SchemaError> {
        Ok(Self(
            cedar_policy_validator::ValidatorSchema::from_schema_fragments(
                fragments.into_iter().map(|f| f.value),
                Extensions::all_available(),
            )?,
        ))
    }

    /// Create a `Schema` from a JSON value (which should be an object of the
    /// shape required for Cedar schemas).
    pub fn from_json_value(json: serde_json::Value) -> Result<Self, schema_error::SchemaError> {
        Ok(Self(
            cedar_policy_validator::ValidatorSchema::from_json_value(
                json,
                Extensions::all_available(),
            )?,
        ))
    }

    /// Create a `Schema` from a string containing JSON in the appropriate
    /// shape.
    pub fn from_json_str(json: &str) -> Result<Self, schema_error::SchemaError> {
        Ok(Self(
            cedar_policy_validator::ValidatorSchema::from_json_str(
                json,
                Extensions::all_available(),
            )?,
        ))
    }

    /// Create a `Schema` directly from a file containing JSON in the
    /// appropriate shape.
    pub fn from_file(file: impl std::io::Read) -> Result<Self, schema_error::SchemaError> {
        Ok(Self(cedar_policy_validator::ValidatorSchema::from_file(
            file,
            Extensions::all_available(),
        )?))
    }

    /// Parse the schema from a reader
    pub fn from_file_natural(
        file: impl std::io::Read,
    ) -> Result<(Self, impl Iterator<Item = SchemaWarning>), HumanSchemaError> {
        let (schema, warnings) = cedar_policy_validator::ValidatorSchema::from_file_natural(
            file,
            Extensions::all_available(),
        )?;
        Ok((Self(schema), warnings))
    }

    /// Parse the schema from a string
    pub fn from_str_natural(
        src: &str,
    ) -> Result<(Self, impl Iterator<Item = SchemaWarning>), HumanSchemaError> {
        let (schema, warnings) = cedar_policy_validator::ValidatorSchema::from_str_natural(
            src,
            Extensions::all_available(),
        )?;
        Ok((Self(schema), warnings))
    }

    /// Extract from the schema an `Entities` containing the action entities
    /// declared in the schema.
    pub fn action_entities(&self) -> Result<Entities, EntitiesError> {
        Ok(Entities(self.0.action_entities()?))
    }
}

/// Contains the result of policy validation. The result includes the list of
/// issues found by validation and whether validation succeeds or fails.
/// Validation succeeds if there are no fatal errors. There may still be
/// non-fatal warnings present when validation passes.
#[derive(Debug)]
pub struct ValidationResult {
    validation_errors: Vec<ValidationError>,
    validation_warnings: Vec<ValidationWarning>,
}

impl ValidationResult {
    /// True when validation passes. There are no errors, but there may be
    /// non-fatal warnings. Use [`ValidationResult::validation_passed_without_warnings`]
    /// to check that there are also no warnings.
    pub fn validation_passed(&self) -> bool {
        self.validation_errors.is_empty()
    }

    /// True when validation passes (i.e., there are no errors) and there are
    /// additionally no non-fatal warnings.
    pub fn validation_passed_without_warnings(&self) -> bool {
        self.validation_errors.is_empty() && self.validation_warnings.is_empty()
    }

    /// Get an iterator over the errors found by the validator.
    pub fn validation_errors(&self) -> impl Iterator<Item = &ValidationError> {
        self.validation_errors.iter()
    }

    /// Get an iterator over the warnings found by the validator.
    pub fn validation_warnings(&self) -> impl Iterator<Item = &ValidationWarning> {
        self.validation_warnings.iter()
    }

    fn first_error_or_warning(&self) -> Option<&dyn Diagnostic> {
        self.validation_errors
            .first()
            .map(|e| e as &dyn Diagnostic)
            .or_else(|| {
                self.validation_warnings
                    .first()
                    .map(|w| w as &dyn Diagnostic)
            })
    }

    pub(crate) fn into_errors_and_warnings(
        self,
    ) -> (
        impl Iterator<Item = ValidationError>,
        impl Iterator<Item = ValidationWarning>,
    ) {
        (
            self.validation_errors.into_iter(),
            self.validation_warnings.into_iter(),
        )
    }
}

#[doc(hidden)]
impl From<cedar_policy_validator::ValidationResult> for ValidationResult {
    fn from(r: cedar_policy_validator::ValidationResult) -> Self {
        let (errors, warnings) = r.into_errors_and_warnings();
        Self {
            validation_errors: errors.map(ValidationError::from).collect(),
            validation_warnings: warnings.map(ValidationWarning::from).collect(),
        }
    }
}

impl std::fmt::Display for ValidationResult {
    fn fmt(&self, f: &mut std::fmt::Formatter<'_>) -> std::fmt::Result {
        match self.first_error_or_warning() {
            Some(diagnostic) => write!(f, "{diagnostic}"),
            None => write!(f, "no errors or warnings"),
        }
    }
}

impl std::error::Error for ValidationResult {
    fn source(&self) -> Option<&(dyn std::error::Error + 'static)> {
        self.first_error_or_warning()
            .and_then(std::error::Error::source)
    }

    #[allow(deprecated)]
    fn description(&self) -> &str {
        self.first_error_or_warning()
            .map_or("no errors or warnings", std::error::Error::description)
    }

    #[allow(deprecated)]
    fn cause(&self) -> Option<&dyn std::error::Error> {
        self.first_error_or_warning()
            .and_then(std::error::Error::cause)
    }
}

// Except for `.related()`, and `.severity` everything is forwarded to the first
// error, or to the first warning if there are no errors. This is done for the
// same reason as policy parse errors.
impl Diagnostic for ValidationResult {
    fn related(&self) -> Option<Box<dyn Iterator<Item = &dyn Diagnostic> + '_>> {
        let mut related = self
            .validation_errors
            .iter()
            .map(|err| err as &dyn Diagnostic)
            .chain(
                self.validation_warnings
                    .iter()
                    .map(|warn| warn as &dyn Diagnostic),
            );
        related.next().map(move |first| match first.related() {
            Some(first_related) => Box::new(first_related.chain(related)),
            None => Box::new(related) as Box<dyn Iterator<Item = _>>,
        })
    }

    fn severity(&self) -> Option<miette::Severity> {
        self.first_error_or_warning()
            .map_or(Some(miette::Severity::Advice), Diagnostic::severity)
    }

    fn labels(&self) -> Option<Box<dyn Iterator<Item = miette::LabeledSpan> + '_>> {
        self.first_error_or_warning().and_then(Diagnostic::labels)
    }

    fn source_code(&self) -> Option<&dyn miette::SourceCode> {
        self.first_error_or_warning()
            .and_then(Diagnostic::source_code)
    }

    fn code(&self) -> Option<Box<dyn std::fmt::Display + '_>> {
        self.first_error_or_warning().and_then(Diagnostic::code)
    }

    fn url(&self) -> Option<Box<dyn std::fmt::Display + '_>> {
        self.first_error_or_warning().and_then(Diagnostic::url)
    }

    fn help(&self) -> Option<Box<dyn std::fmt::Display + '_>> {
        self.first_error_or_warning().and_then(Diagnostic::help)
    }

    fn diagnostic_source(&self) -> Option<&dyn Diagnostic> {
        self.first_error_or_warning()
            .and_then(Diagnostic::diagnostic_source)
    }
}

/// Scan a set of policies for potentially confusing/obfuscating text. These
/// checks are also provided through [`Validator::validate`] which provides more
/// comprehensive error detection, but this function can be used to check for
/// confusable strings without defining a schema.
pub fn confusable_string_checker<'a>(
    templates: impl Iterator<Item = &'a Template> + 'a,
) -> impl Iterator<Item = ValidationWarning> + 'a {
    cedar_policy_validator::confusable_string_checks(templates.map(|t| &t.ast))
        .map(std::convert::Into::into)
}

/// Represents a namespace.
///
/// An `EntityNamespace` can can be constructed using
/// [`EntityNamespace::from_str`] or by calling `parse()` on a string.
/// _This can fail_, so it is important to properly handle an `Err` result.
///
/// ```
/// # use cedar_policy::EntityNamespace;
/// let id : Result<EntityNamespace, _> = "My::Name::Space".parse();
/// # assert_eq!(id.unwrap().to_string(), "My::Name::Space".to_string());
/// ```
#[derive(Debug, Clone, Hash, PartialEq, Eq, PartialOrd, Ord)]
pub struct EntityNamespace(ast::Name);

/// This `FromStr` implementation requires the _normalized_ representation of the
/// namespace. See <https://github.com/cedar-policy/rfcs/pull/9/>.
impl FromStr for EntityNamespace {
    type Err = ParseErrors;

    fn from_str(namespace_str: &str) -> Result<Self, Self::Err> {
        ast::Name::from_normalized_str(namespace_str).map(EntityNamespace)
    }
}

impl std::fmt::Display for EntityNamespace {
    fn fmt(&self, f: &mut std::fmt::Formatter<'_>) -> std::fmt::Result {
        write!(f, "{}", self.0)
    }
}

/// Represents a set of `Policy`s
#[derive(Debug, Clone, Default)]
pub struct PolicySet {
    /// AST representation. Technically partially redundant with the other fields.
    /// Internally, we ensure that the duplicated information remains consistent.
    pub(crate) ast: ast::PolicySet,
    /// Policies in the set (this includes both static policies and template linked-policies)
    policies: HashMap<PolicyId, Policy>,
    /// Templates in the set
    templates: HashMap<PolicyId, Template>,
}

impl PartialEq for PolicySet {
    fn eq(&self, other: &Self) -> bool {
        // eq is based on just the `ast`
        self.ast.eq(&other.ast)
    }
}
impl Eq for PolicySet {}

impl FromStr for PolicySet {
    type Err = ParseErrors;

    /// Create a policy set from multiple statements.
    ///
    /// Policy ids will default to "policy*" with numbers from 0.
    /// If you load more policies, do not use the default id, or there will be conflicts.
    ///
    /// See [`Policy`] for more.
    fn from_str(policies: &str) -> Result<Self, Self::Err> {
        let (texts, pset) = parser::parse_policyset_and_also_return_policy_text(policies)?;
        // PANIC SAFETY: By the invariant on `parse_policyset_and_also_return_policy_text(policies)`, every `PolicyId` in `pset.policies()` occurs as a key in `text`.
        #[allow(clippy::expect_used)]
        let policies = pset.policies().map(|p|
            (
                PolicyId::new(p.id().clone()),
                Policy { lossless: LosslessPolicy::policy_or_template_text(*texts.get(p.id()).expect("internal invariant violation: policy id exists in asts but not texts")), ast: p.clone() }
            )
        ).collect();
        // PANIC SAFETY: By the same invariant, every `PolicyId` in `pset.templates()` also occurs as a key in `text`.
        #[allow(clippy::expect_used)]
        let templates = pset.templates().map(|t|
            (
                PolicyId::new(t.id().clone()),
                Template { lossless: LosslessPolicy::policy_or_template_text(*texts.get(t.id()).expect("internal invariant violation: template id exists in asts but not ests")), ast: t.clone() }
            )
        ).collect();
        Ok(Self {
            ast: pset,
            policies,
            templates,
        })
    }
}

impl PolicySet {
    /// Build the policy set AST from the EST
    fn from_est(est: est::PolicySet) -> Result<Self, PolicySetError> {
        let mut pset = Self::default();

        for PolicyEntry { id, policy } in est.templates {
            let template = Template::from_est(Some(PolicyId::new(id)), policy)?;
            pset.add_template(template)?;
        }

        for PolicyEntry { id, policy } in est.static_policies {
            let p = Policy::from_est(Some(PolicyId::new(id)), policy)?;
            pset.add(p)?;
        }

        for Link {
            id,
            template,
            slots,
        } in est.links
        {
            let slots = slots
                .into_iter()
                .map(|(key, value)| (key.into(), EntityUid::new(value)))
                .collect();
            pset.link(PolicyId::new(template), PolicyId::new(id), slots)?;
        }

        Ok(pset)
    }

    /// Deserialize the [`PolicySet`] from a JSON string
    pub fn from_json_str(src: impl AsRef<str>) -> Result<Self, PolicySetError> {
        let est: est::PolicySet = serde_json::from_str(src.as_ref())?;
        Self::from_est(est)
    }

    /// Deserialize the [`PolicySet`] from a JSON value
    pub fn from_json_value(src: serde_json::Value) -> Result<Self, PolicySetError> {
        let est: est::PolicySet = serde_json::from_value(src)?;
        Self::from_est(est)
    }

    /// Deserialize the [`PolicySet`] from a JSON reader
    pub fn from_json_file(r: impl std::io::Read) -> Result<Self, PolicySetError> {
        let est: est::PolicySet = serde_json::from_reader(r)?;
        Self::from_est(est)
    }

    /// Serialize the [`PolicySet`] as a JSON value
    pub fn to_json(self) -> Result<serde_json::Value, PolicySetError> {
        let est = self.est()?;
        let value = serde_json::to_value(est)?;
        Ok(value)
    }

    /// Get the EST representation of the [`PolicySet`]
    fn est(self) -> Result<est::PolicySet, PolicyToJsonError> {
        let (static_policies, links): (Vec<_>, Vec<_>) =
            fold_partition(self.policies, is_static_or_link)?;
        let templates = self
            .templates
            .into_iter()
            .map(|(id, template)| {
                template.lossless.est().map(|est| PolicyEntry {
                    id: id.into(),
                    policy: est,
                })
            })
            .collect::<Result<Vec<_>, _>>()?;
        let est = est::PolicySet {
            templates,
            static_policies,
            links,
        };

        Ok(est)
    }

    /// Create a fresh empty `PolicySet`
    pub fn new() -> Self {
        Self {
            ast: ast::PolicySet::new(),
            policies: HashMap::new(),
            templates: HashMap::new(),
        }
    }

    /// Create a `PolicySet` from the given policies
    pub fn from_policies(
        policies: impl IntoIterator<Item = Policy>,
    ) -> Result<Self, PolicySetError> {
        let mut set = Self::new();
        for policy in policies {
            set.add(policy)?;
        }
        Ok(set)
    }

    /// Add an static policy to the `PolicySet`. To add a template instance, use
    /// `link` instead. This function will return an error (and not modify
    /// the `PolicySet`) if a template-linked policy is passed in.
    pub fn add(&mut self, policy: Policy) -> Result<(), PolicySetError> {
        if policy.is_static() {
            let id = PolicyId::new(policy.ast.id().clone());
            self.ast.add(policy.ast.clone())?;
            self.policies.insert(id, policy);
            Ok(())
        } else {
            Err(PolicySetError::ExpectedStatic(
                policy_set_error_structs::ExpectedStatic {},
            ))
        }
    }

    /// Remove a static `Policy` from the `PolicySet`.
    ///
    /// This will error if the policy is not a static policy.
    pub fn remove_static(&mut self, policy_id: PolicyId) -> Result<Policy, PolicySetError> {
        let Some(policy) = self.policies.remove(&policy_id) else {
            return Err(PolicySetError::PolicyNonexistentError(
                policy_set_error_structs::PolicyNonexistentError { policy_id },
            ));
        };
        if self
            .ast
            .remove_static(&ast::PolicyID::from_string(&policy_id))
            .is_ok()
        {
            Ok(policy)
        } else {
            //Restore self.policies
            self.policies.insert(policy_id.clone(), policy);
            Err(PolicySetError::PolicyNonexistentError(
                policy_set_error_structs::PolicyNonexistentError { policy_id },
            ))
        }
    }

    /// Add a `Template` to the `PolicySet`
    pub fn add_template(&mut self, template: Template) -> Result<(), PolicySetError> {
        let id = PolicyId::new(template.ast.id().clone());
        self.ast.add_template(template.ast.clone())?;
        self.templates.insert(id, template);
        Ok(())
    }

    /// Remove a `Template` from the `PolicySet`.
    ///
    /// This will error if any policy is linked to the template.
    /// This will error if `policy_id` is not a template.
    pub fn remove_template(&mut self, template_id: PolicyId) -> Result<Template, PolicySetError> {
        let Some(template) = self.templates.remove(&template_id) else {
            return Err(PolicySetError::TemplateNonexistentError(
                policy_set_error_structs::TemplateNonexistentError { template_id },
            ));
        };
        // If self.templates and self.ast disagree, authorization cannot be trusted.
        // PANIC SAFETY: We just found the policy in self.templates.
        #[allow(clippy::panic)]
        match self
            .ast
            .remove_template(&ast::PolicyID::from_string(&template_id))
        {
            Ok(_) => Ok(template),
            Err(ast::PolicySetTemplateRemovalError::RemoveTemplateWithLinksError(_)) => {
                self.templates.insert(template_id.clone(), template);
                Err(PolicySetError::RemoveTemplateWithActiveLinksError(
                    policy_set_error_structs::RemoveTemplateWithActiveLinksError { template_id },
                ))
            }
            Err(ast::PolicySetTemplateRemovalError::NotTemplateError(_)) => {
                self.templates.insert(template_id.clone(), template);
                Err(PolicySetError::RemoveTemplateNotTemplateError(
                    policy_set_error_structs::RemoveTemplateNotTemplateError { template_id },
                ))
            }
            Err(ast::PolicySetTemplateRemovalError::RemovePolicyNoTemplateError(_)) => {
                panic!("Found template policy in self.templates but not in self.ast");
            }
        }
    }

    /// Get policies linked to a `Template` in the `PolicySet`.
    /// If any policy is linked to the template, this will error
    pub fn get_linked_policies(
        &self,
        template_id: PolicyId,
    ) -> Result<impl Iterator<Item = &PolicyId>, PolicySetError> {
        self.ast
            .get_linked_policies(&ast::PolicyID::from_string(&template_id))
            .map_or_else(
                |_| {
                    Err(PolicySetError::TemplateNonexistentError(
                        policy_set_error_structs::TemplateNonexistentError { template_id },
                    ))
                },
                |v| Ok(v.map(PolicyId::ref_cast)),
            )
    }

    /// Iterate over all the `Policy`s in the `PolicySet`.
    ///
    /// This will include both static and template-linked policies.
    pub fn policies(&self) -> impl Iterator<Item = &Policy> {
        self.policies.values()
    }

    /// Iterate over the `Template`'s in the `PolicySet`.
    pub fn templates(&self) -> impl Iterator<Item = &Template> {
        self.templates.values()
    }

    /// Get a `Template` by its `PolicyId`
    pub fn template(&self, id: &PolicyId) -> Option<&Template> {
        self.templates.get(id)
    }

    /// Get a `Policy` by its `PolicyId`
    pub fn policy(&self, id: &PolicyId) -> Option<&Policy> {
        self.policies.get(id)
    }

    /// Extract annotation data from a `Policy` by its `PolicyId` and annotation key
    pub fn annotation<'a>(&'a self, id: &PolicyId, key: impl AsRef<str>) -> Option<&'a str> {
        self.ast
            .get(id.as_ref())?
            .annotation(&key.as_ref().parse().ok()?)
            .map(AsRef::as_ref)
    }

    /// Extract annotation data from a `Template` by its `PolicyId` and annotation key.
    //
    // TODO: unfortunate that this method returns `Option<String>` and the corresponding method
    // for policies (`.annotation()`) above returns `Option<&str>`, but this can't be changed
    // without a semver break
    pub fn template_annotation(&self, id: &PolicyId, key: impl AsRef<str>) -> Option<String> {
        self.ast
            .get_template(id.as_ref())?
            .annotation(&key.as_ref().parse().ok()?)
            .map(|annot| annot.val.to_string())
    }

    /// Returns true iff the `PolicySet` is empty
    pub fn is_empty(&self) -> bool {
        debug_assert_eq!(
            self.ast.is_empty(),
            self.policies.is_empty() && self.templates.is_empty()
        );
        self.ast.is_empty()
    }

    /// Attempt to link a template and add the new template-linked policy to the policy set.
    /// If link fails, the `PolicySet` is not modified.
    /// Failure can happen for three reasons
    ///   1) The map passed in `vals` may not match the slots in the template
    ///   2) The `new_id` may conflict w/ a policy that already exists in the set
    ///   3) `template_id` does not correspond to a template. Either the id is
    ///   not in the policy set, or it is in the policy set but is either a
    ///   linked or static policy rather than a template
    #[allow(clippy::needless_pass_by_value)]
    pub fn link(
        &mut self,
        template_id: PolicyId,
        new_id: PolicyId,
        vals: HashMap<SlotId, EntityUid>,
    ) -> Result<(), PolicySetError> {
        let unwrapped_vals: HashMap<ast::SlotId, ast::EntityUID> = vals
            .into_iter()
            .map(|(key, value)| (key.into(), value.into()))
            .collect();

        // Try to get the template with the id we're linking from.  We do this
        // _before_ calling `self.ast.link` because `link` mutates the policy
        // set by creating a new link entry in a hashmap. This happens even when
        // trying to link a static policy, which we want to error on here.
        let Some(template) = self.templates.get(&template_id) else {
            return Err(if self.policies.contains_key(&template_id) {
                PolicySetError::ExpectedTemplate(policy_set_error_structs::ExpectedTemplate {})
            } else {
                PolicySetError::LinkingError(ast::LinkingError::NoSuchTemplate {
                    id: template_id.into(),
                })
            });
        };

        let linked_ast = self
            .ast
            .link(
                template_id.into(),
                new_id.clone().into(),
                unwrapped_vals.clone(),
            )
            .map_err(PolicySetError::LinkingError)?;

        // PANIC SAFETY: `lossless.link()` will not fail after `ast.link()` succeeds
        #[allow(clippy::expect_used)]
        let linked_lossless = template
            .lossless
            .clone()
            .link(unwrapped_vals.iter().map(|(k, v)| (*k, v)))
            // The only error case for `lossless.link()` is a template with
            // slots which are not filled by the provided values. `ast.link()`
            // will have already errored if there are any unfilled slots in the
            // template.
            .expect("ast.link() didn't fail above, so this shouldn't fail");
        self.policies.insert(
            new_id,
            Policy {
                ast: linked_ast.clone(),
                lossless: linked_lossless,
            },
        );
        Ok(())
    }

    /// Get all the unknown entities from the policy set
    #[doc = include_str!("../experimental_warning.md")]
    #[cfg(feature = "partial-eval")]
    pub fn unknown_entities(&self) -> HashSet<EntityUid> {
        let mut entity_uids = HashSet::new();
        for policy in self.policies.values() {
            entity_uids.extend(policy.unknown_entities());
        }
        entity_uids
    }

    /// Unlink a template-linked policy from the policy set.
    /// Returns the policy that was unlinked.
    pub fn unlink(&mut self, policy_id: PolicyId) -> Result<Policy, PolicySetError> {
        let Some(policy) = self.policies.remove(&policy_id) else {
            return Err(PolicySetError::LinkNonexistentError(
                policy_set_error_structs::LinkNonexistentError { policy_id },
            ));
        };
        // If self.policies and self.ast disagree, authorization cannot be trusted.
        // PANIC SAFETY: We just found the policy in self.policies.
        #[allow(clippy::panic)]
        match self.ast.unlink(&ast::PolicyID::from_string(&policy_id)) {
            Ok(_) => Ok(policy),
            Err(ast::PolicySetUnlinkError::NotLinkError(_)) => {
                //Restore self.policies
                self.policies.insert(policy_id.clone(), policy);
                Err(PolicySetError::UnlinkLinkNotLinkError(
                    policy_set_error_structs::UnlinkLinkNotLinkError { policy_id },
                ))
            }
            Err(ast::PolicySetUnlinkError::UnlinkingError(_)) => {
                panic!("Found linked policy in self.policies but not in self.ast")
            }
        }
    }
}

impl std::fmt::Display for PolicySet {
    fn fmt(&self, f: &mut std::fmt::Formatter<'_>) -> std::fmt::Result {
        // prefer to display the lossless format
        write!(f, "{}", self.policies().map(|p| &p.lossless).join("\n"))
    }
}

/// Given a [`PolicyId`] and a [`Policy`], determine if the policy represents a static policy or a
/// link
fn is_static_or_link(
    (id, policy): (PolicyId, Policy),
) -> Result<Either<est::PolicyEntry, Link>, PolicyToJsonError> {
    match policy.template_id() {
        Some(template_id) => {
            let slots = policy
                .ast
                .env()
                .iter()
                .map(|(id, euid)| (*id, euid.clone()))
                .collect();
            Ok(Either::Right(Link {
                id: id.into(),
                template: template_id.clone().into(),
                slots,
            }))
        }
        None => policy.lossless.est().map(|est| {
            Either::Left(PolicyEntry {
                id: id.into(),
                policy: est,
            })
        }),
    }
}

/// Like [`itertools::Itertools::partition_map`], but accepts a function that can fail.
/// The first invocation of `f` that fails causes the whole computation to fail
#[allow(clippy::redundant_pub_crate)] // can't be private because it's used in tests
pub(crate) fn fold_partition<T, A, B, E>(
    i: impl IntoIterator<Item = T>,
    f: impl Fn(T) -> Result<Either<A, B>, E>,
) -> Result<(Vec<A>, Vec<B>), E> {
    let mut lefts = vec![];
    let mut rights = vec![];

    for item in i {
        match f(item)? {
            Either::Left(left) => lefts.push(left),
            Either::Right(right) => rights.push(right),
        }
    }

    Ok((lefts, rights))
}

/// Policy template datatype
#[derive(Debug, Clone)]
pub struct Template {
    /// AST representation of the template, used for most operations.
    /// In particular, the `ast` contains the authoritative `PolicyId` for the template.
    ast: ast::Template,

    /// Some "lossless" representation of the template, whichever is most
    /// convenient to provide (and can be provided with the least overhead).
    /// This is used just for `to_json()`.
    /// We can't just derive this on-demand from `ast`, because the AST is lossy:
    /// we can't reconstruct an accurate CST/EST/policy-text from the AST, but
    /// we can from the EST (modulo whitespace and a few other things like the
    /// order of annotations).
    ///
    /// This is a `LosslessPolicy` (rather than something like `LosslessTemplate`)
    /// because the EST doesn't distinguish between static policies and templates.
    lossless: LosslessPolicy,
}

impl PartialEq for Template {
    fn eq(&self, other: &Self) -> bool {
        // eq is based on just the `ast`
        self.ast.eq(&other.ast)
    }
}
impl Eq for Template {}

impl Template {
    /// Attempt to parse a `Template` from source.
    /// If `id` is Some, then the resulting template will have that `id`.
    /// If the `id` is None, the parser will use the default "policy0".
    /// The behavior around None may change in the future.
    pub fn parse(id: Option<String>, src: impl AsRef<str>) -> Result<Self, ParseErrors> {
        let ast = parser::parse_policy_template(id, src.as_ref())?;
        Ok(Self {
            ast,
            lossless: LosslessPolicy::policy_or_template_text(src.as_ref()),
        })
    }

    /// Get the `PolicyId` of this `Template`
    pub fn id(&self) -> &PolicyId {
        PolicyId::ref_cast(self.ast.id())
    }

    /// Clone this `Template` with a new `PolicyId`
    #[must_use]
    pub fn new_id(&self, id: PolicyId) -> Self {
        Self {
            ast: self.ast.new_id(id.into()),
            lossless: self.lossless.clone(), // Lossless representation doesn't include the `PolicyId`
        }
    }

    /// Get the `Effect` (`Forbid` or `Permit`) of this `Template`
    pub fn effect(&self) -> Effect {
        self.ast.effect()
    }

    /// Get an annotation value of this `Template`
    pub fn annotation(&self, key: impl AsRef<str>) -> Option<&str> {
        self.ast
            .annotation(&key.as_ref().parse().ok()?)
            .map(AsRef::as_ref)
    }

    /// Iterate through annotation data of this `Template` as key-value pairs
    pub fn annotations(&self) -> impl Iterator<Item = (&str, &str)> {
        self.ast
            .annotations()
            .map(|(k, v)| (k.as_ref(), v.as_ref()))
    }

    /// Iterate over the open slots in this `Template`
    pub fn slots(&self) -> impl Iterator<Item = &SlotId> {
        self.ast.slots().map(|slot| SlotId::ref_cast(&slot.id))
    }

    /// Get the scope constraint on this policy's principal
    pub fn principal_constraint(&self) -> TemplatePrincipalConstraint {
        match self.ast.principal_constraint().as_inner() {
            ast::PrincipalOrResourceConstraint::Any => TemplatePrincipalConstraint::Any,
            ast::PrincipalOrResourceConstraint::In(eref) => {
                TemplatePrincipalConstraint::In(match eref {
                    ast::EntityReference::EUID(e) => Some(EntityUid::new(e.as_ref().clone())),
                    ast::EntityReference::Slot => None,
                })
            }
            ast::PrincipalOrResourceConstraint::Eq(eref) => {
                TemplatePrincipalConstraint::Eq(match eref {
                    ast::EntityReference::EUID(e) => Some(EntityUid::new(e.as_ref().clone())),
                    ast::EntityReference::Slot => None,
                })
            }
            ast::PrincipalOrResourceConstraint::Is(entity_type) => {
                TemplatePrincipalConstraint::Is(EntityTypeName::new(entity_type.clone()))
            }
            ast::PrincipalOrResourceConstraint::IsIn(entity_type, eref) => {
                TemplatePrincipalConstraint::IsIn(
                    EntityTypeName::new(entity_type.clone()),
                    match eref {
                        ast::EntityReference::EUID(e) => Some(EntityUid::new(e.as_ref().clone())),
                        ast::EntityReference::Slot => None,
                    },
                )
            }
        }
    }

    /// Get the scope constraint on this policy's action
    pub fn action_constraint(&self) -> ActionConstraint {
        // Clone the data from Core to be consistent with the other constraints
        match self.ast.action_constraint() {
            ast::ActionConstraint::Any => ActionConstraint::Any,
            ast::ActionConstraint::In(ids) => ActionConstraint::In(
                ids.iter()
                    .map(|id| EntityUid::new(id.as_ref().clone()))
                    .collect(),
            ),
            ast::ActionConstraint::Eq(id) => {
                ActionConstraint::Eq(EntityUid::new(id.as_ref().clone()))
            }
        }
    }

    /// Get the scope constraint on this policy's resource
    pub fn resource_constraint(&self) -> TemplateResourceConstraint {
        match self.ast.resource_constraint().as_inner() {
            ast::PrincipalOrResourceConstraint::Any => TemplateResourceConstraint::Any,
            ast::PrincipalOrResourceConstraint::In(eref) => {
                TemplateResourceConstraint::In(match eref {
                    ast::EntityReference::EUID(e) => Some(EntityUid::new(e.as_ref().clone())),
                    ast::EntityReference::Slot => None,
                })
            }
            ast::PrincipalOrResourceConstraint::Eq(eref) => {
                TemplateResourceConstraint::Eq(match eref {
                    ast::EntityReference::EUID(e) => Some(EntityUid::new(e.as_ref().clone())),
                    ast::EntityReference::Slot => None,
                })
            }
            ast::PrincipalOrResourceConstraint::Is(entity_type) => {
                TemplateResourceConstraint::Is(EntityTypeName::new(entity_type.clone()))
            }
            ast::PrincipalOrResourceConstraint::IsIn(entity_type, eref) => {
                TemplateResourceConstraint::IsIn(
                    EntityTypeName::new(entity_type.clone()),
                    match eref {
                        ast::EntityReference::EUID(e) => Some(EntityUid::new(e.as_ref().clone())),
                        ast::EntityReference::Slot => None,
                    },
                )
            }
        }
    }

    /// Create a `Template` from its JSON representation.
    /// If `id` is Some, the policy will be given that Policy Id.
    /// If `id` is None, then "JSON policy" will be used.
    /// The behavior around None may change in the future.
    pub fn from_json(
        id: Option<PolicyId>,
        json: serde_json::Value,
    ) -> Result<Self, cedar_policy_core::est::FromJsonError> {
        let est: est::Policy = serde_json::from_value(json)
            .map_err(|e| entities::json::err::JsonDeserializationError::Serde(e.into()))?;
        Self::from_est(id, est)
    }

    fn from_est(
        id: Option<PolicyId>,
        est: est::Policy,
    ) -> Result<Self, cedar_policy_core::est::FromJsonError> {
        Ok(Self {
            ast: est.clone().try_into_ast_template(id.map(PolicyId::into))?,
            lossless: LosslessPolicy::Est(est),
        })
    }

    /// Get the JSON representation of this `Template`.
    pub fn to_json(&self) -> Result<serde_json::Value, PolicyToJsonError> {
        let est = self.lossless.est()?;
        serde_json::to_value(est).map_err(Into::into)
    }
}

impl std::fmt::Display for Template {
    fn fmt(&self, f: &mut std::fmt::Formatter<'_>) -> std::fmt::Result {
        // prefer to display the lossless format
        self.lossless.fmt(f)
    }
}

impl FromStr for Template {
    type Err = ParseErrors;

    fn from_str(src: &str) -> Result<Self, Self::Err> {
        Self::parse(None, src)
    }
}

/// Scope constraint on policy principals.
#[derive(Debug, Clone, PartialEq, Eq)]
pub enum PrincipalConstraint {
    /// Un-constrained
    Any,
    /// Must be In the given [`EntityUid`]
    In(EntityUid),
    /// Must be equal to the given [`EntityUid`]
    Eq(EntityUid),
    /// Must be the given [`EntityTypeName`]
    Is(EntityTypeName),
    /// Must be the given [`EntityTypeName`], and `in` the [`EntityUid`]
    IsIn(EntityTypeName, EntityUid),
}

/// Scope constraint on policy principals for templates.
#[derive(Debug, Clone, PartialEq, Eq)]
pub enum TemplatePrincipalConstraint {
    /// Un-constrained
    Any,
    /// Must be In the given [`EntityUid`].
    /// If [`None`], then it is a template slot.
    In(Option<EntityUid>),
    /// Must be equal to the given [`EntityUid`].
    /// If [`None`], then it is a template slot.
    Eq(Option<EntityUid>),
    /// Must be the given [`EntityTypeName`].
    Is(EntityTypeName),
    /// Must be the given [`EntityTypeName`], and `in` the [`EntityUid`].
    /// If the [`EntityUid`] is [`Option::None`], then it is a template slot.
    IsIn(EntityTypeName, Option<EntityUid>),
}

impl TemplatePrincipalConstraint {
    /// Does this constraint contain a slot?
    pub fn has_slot(&self) -> bool {
        match self {
            Self::Any | Self::Is(_) => false,
            Self::In(o) | Self::Eq(o) | Self::IsIn(_, o) => o.is_none(),
        }
    }
}

/// Scope constraint on policy actions.
#[derive(Debug, Clone, PartialEq, Eq)]
pub enum ActionConstraint {
    /// Un-constrained
    Any,
    /// Must be In the given [`EntityUid`]
    In(Vec<EntityUid>),
    /// Must be equal to the given [`EntityUid]`
    Eq(EntityUid),
}

/// Scope constraint on policy resources.
#[derive(Debug, Clone, PartialEq, Eq)]
pub enum ResourceConstraint {
    /// Un-constrained
    Any,
    /// Must be In the given [`EntityUid`]
    In(EntityUid),
    /// Must be equal to the given [`EntityUid`]
    Eq(EntityUid),
    /// Must be the given [`EntityTypeName`]
    Is(EntityTypeName),
    /// Must be the given [`EntityTypeName`], and `in` the [`EntityUid`]
    IsIn(EntityTypeName, EntityUid),
}

/// Scope constraint on policy resources for templates.
#[derive(Debug, Clone, PartialEq, Eq)]
pub enum TemplateResourceConstraint {
    /// Un-constrained
    Any,
    /// Must be In the given [`EntityUid`].
    /// If [`None`], then it is a template slot.
    In(Option<EntityUid>),
    /// Must be equal to the given [`EntityUid`].
    /// If [`None`], then it is a template slot.
    Eq(Option<EntityUid>),
    /// Must be the given [`EntityTypeName`].
    Is(EntityTypeName),
    /// Must be the given [`EntityTypeName`], and `in` the [`EntityUid`].
    /// If the [`EntityUid`] is [`Option::None`], then it is a template slot.
    IsIn(EntityTypeName, Option<EntityUid>),
}

impl TemplateResourceConstraint {
    /// Does this constraint contain a slot?
    pub fn has_slot(&self) -> bool {
        match self {
            Self::Any | Self::Is(_) => false,
            Self::In(o) | Self::Eq(o) | Self::IsIn(_, o) => o.is_none(),
        }
    }
}

/// Structure for a `Policy`. Includes both static policies and template-linked policies.
#[derive(Debug, Clone)]
pub struct Policy {
    /// AST representation of the policy, used for most operations.
    /// In particular, the `ast` contains the authoritative `PolicyId` for the policy.
    ast: ast::Policy,
    /// Some "lossless" representation of the policy, whichever is most
    /// convenient to provide (and can be provided with the least overhead).
    /// This is used just for `to_json()`.
    /// We can't just derive this on-demand from `ast`, because the AST is lossy:
    /// we can't reconstruct an accurate CST/EST/policy-text from the AST, but
    /// we can from the EST (modulo whitespace and a few other things like the
    /// order of annotations).
    lossless: LosslessPolicy,
}

impl PartialEq for Policy {
    fn eq(&self, other: &Self) -> bool {
        // eq is based on just the `ast`
        self.ast.eq(&other.ast)
    }
}
impl Eq for Policy {}

impl Policy {
    /// Get the `PolicyId` of the `Template` this is linked to.
    /// If this is a static policy, this will return `None`.
    pub fn template_id(&self) -> Option<&PolicyId> {
        if self.is_static() {
            None
        } else {
            Some(PolicyId::ref_cast(self.ast.template().id()))
        }
    }

    /// Get the values this `Template` is linked to, expressed as a map from `SlotId` to `EntityUid`.
    /// If this is a static policy, this will return `None`.
    pub fn template_links(&self) -> Option<HashMap<SlotId, EntityUid>> {
        if self.is_static() {
            None
        } else {
            let wrapped_vals: HashMap<SlotId, EntityUid> = self
                .ast
                .env()
                .iter()
                .map(|(key, value)| ((*key).into(), EntityUid::new(value.clone())))
                .collect();
            Some(wrapped_vals)
        }
    }

    /// Get the `Effect` (`Permit` or `Forbid`) for this instance
    pub fn effect(&self) -> Effect {
        self.ast.effect()
    }

    /// Get an annotation value of this template-linked or static policy
    pub fn annotation(&self, key: impl AsRef<str>) -> Option<&str> {
        self.ast
            .annotation(&key.as_ref().parse().ok()?)
            .map(AsRef::as_ref)
    }

    /// Iterate through annotation data of this template-linked or static policy
    pub fn annotations(&self) -> impl Iterator<Item = (&str, &str)> {
        self.ast
            .annotations()
            .map(|(k, v)| (k.as_ref(), v.as_ref()))
    }

    /// Get the `PolicyId` for this template-linked or static policy
    pub fn id(&self) -> &PolicyId {
        PolicyId::ref_cast(self.ast.id())
    }

    /// Clone this `Policy` with a new `PolicyId`
    #[must_use]
    pub fn new_id(&self, id: PolicyId) -> Self {
        Self {
            ast: self.ast.new_id(id.into()),
            lossless: self.lossless.clone(), // Lossless representation doesn't include the `PolicyId`
        }
    }

    /// Returns `true` if this is a static policy, `false` otherwise.
    pub fn is_static(&self) -> bool {
        self.ast.is_static()
    }

    /// Get the scope constraint on this policy's principal
    pub fn principal_constraint(&self) -> PrincipalConstraint {
        let slot_id = ast::SlotId::principal();
        match self.ast.template().principal_constraint().as_inner() {
            ast::PrincipalOrResourceConstraint::Any => PrincipalConstraint::Any,
            ast::PrincipalOrResourceConstraint::In(eref) => {
                PrincipalConstraint::In(self.convert_entity_reference(eref, slot_id).clone())
            }
            ast::PrincipalOrResourceConstraint::Eq(eref) => {
                PrincipalConstraint::Eq(self.convert_entity_reference(eref, slot_id).clone())
            }
            ast::PrincipalOrResourceConstraint::Is(entity_type) => {
                PrincipalConstraint::Is(EntityTypeName::new(entity_type.clone()))
            }
            ast::PrincipalOrResourceConstraint::IsIn(entity_type, eref) => {
                PrincipalConstraint::IsIn(
                    EntityTypeName::new(entity_type.clone()),
                    self.convert_entity_reference(eref, slot_id).clone(),
                )
            }
        }
    }

    /// Get the scope constraint on this policy's action
    pub fn action_constraint(&self) -> ActionConstraint {
        // Clone the data from Core to be consistant with the other constraints
        // INVARIANT: all of the EntityUids come from a policy, which must have Concrete EntityUids
        match self.ast.template().action_constraint() {
            ast::ActionConstraint::Any => ActionConstraint::Any,
            ast::ActionConstraint::In(ids) => ActionConstraint::In(
                ids.iter()
                    .map(|euid| EntityUid::ref_cast(euid.as_ref()))
                    .cloned()
                    .collect(),
            ),
            ast::ActionConstraint::Eq(id) => ActionConstraint::Eq(EntityUid::ref_cast(id).clone()),
        }
    }

    /// Get the scope constraint on this policy's resource
    pub fn resource_constraint(&self) -> ResourceConstraint {
        let slot_id = ast::SlotId::resource();
        match self.ast.template().resource_constraint().as_inner() {
            ast::PrincipalOrResourceConstraint::Any => ResourceConstraint::Any,
            ast::PrincipalOrResourceConstraint::In(eref) => {
                ResourceConstraint::In(self.convert_entity_reference(eref, slot_id).clone())
            }
            ast::PrincipalOrResourceConstraint::Eq(eref) => {
                ResourceConstraint::Eq(self.convert_entity_reference(eref, slot_id).clone())
            }
            ast::PrincipalOrResourceConstraint::Is(entity_type) => {
                ResourceConstraint::Is(EntityTypeName::new(entity_type.clone()))
            }
            ast::PrincipalOrResourceConstraint::IsIn(entity_type, eref) => {
                ResourceConstraint::IsIn(
                    EntityTypeName::new(entity_type.clone()),
                    self.convert_entity_reference(eref, slot_id).clone(),
                )
            }
        }
    }

    /// To avoid panicking, this function may only be called when `slot` is the
    /// `SlotId` corresponding to the scope constraint from which the entity
    /// reference `r` was extracted. I.e., If `r` is taken from the principal
    /// scope constraint, `slot` must be `?principal`. This ensures that the
    /// `SlotId` exists in the policy (and therefore the slot environment map)
    /// whenever the `EntityReference` `r` is the Slot variant.
    fn convert_entity_reference<'a>(
        &'a self,
        r: &'a ast::EntityReference,
        slot: ast::SlotId,
    ) -> &'a EntityUid {
        match r {
            // INVARIANT: this comes from policy source, so must be concrete
            ast::EntityReference::EUID(euid) => EntityUid::ref_cast(euid),
            // PANIC SAFETY: This `unwrap` here is safe due the invariant (values total map) on policies.
            #[allow(clippy::unwrap_used)]
            ast::EntityReference::Slot => EntityUid::ref_cast(self.ast.env().get(&slot).unwrap()),
        }
    }

    /// Parse a single policy.
    /// If `id` is Some, the policy will be given that Policy Id.
    /// If `id` is None, then "policy0" will be used.
    /// The behavior around None may change in the future.
    ///
    /// This can fail if the policy fails to parse.
    /// It can also fail if a template was passed in, as this function only accepts static
    /// policies
    pub fn parse(id: Option<String>, policy_src: impl AsRef<str>) -> Result<Self, ParseErrors> {
        let inline_ast = parser::parse_policy(id, policy_src.as_ref())?;
        let (_, ast) = ast::Template::link_static_policy(inline_ast);
        Ok(Self {
            ast,
            lossless: LosslessPolicy::policy_or_template_text(policy_src.as_ref()),
        })
    }

    /// Create a `Policy` from its JSON representation.
    /// If `id` is Some, the policy will be given that Policy Id.
    /// If `id` is None, then "JSON policy" will be used.
    /// The behavior around None may change in the future.
    ///
    /// ```
    /// # use cedar_policy::{Policy, PolicyId};
    ///
    /// let json: serde_json::Value = serde_json::json!(
    ///        {
    ///            "effect":"permit",
    ///            "principal":{
    ///            "op":"==",
    ///            "entity":{
    ///                "type":"User",
    ///                "id":"bob"
    ///            }
    ///            },
    ///            "action":{
    ///            "op":"==",
    ///            "entity":{
    ///                "type":"Action",
    ///                "id":"view"
    ///            }
    ///            },
    ///            "resource":{
    ///            "op":"==",
    ///            "entity":{
    ///                "type":"Album",
    ///                "id":"trip"
    ///            }
    ///            },
    ///            "conditions":[
    ///            {
    ///                "kind":"when",
    ///                "body":{
    ///                   ">":{
    ///                        "left":{
    ///                        ".":{
    ///                            "left":{
    ///                                "Var":"principal"
    ///                            },
    ///                            "attr":"age"
    ///                        }
    ///                        },
    ///                        "right":{
    ///                        "Value":18
    ///                        }
    ///                    }
    ///                }
    ///            }
    ///            ]
    ///        }
    /// );
    /// let json_policy = Policy::from_json(None, json).unwrap();
    /// let src = r#"
    ///   permit(
    ///     principal == User::"bob",
    ///     action == Action::"view",
    ///     resource == Album::"trip"
    ///   )
    ///   when { principal.age > 18 };"#;
    /// let text_policy = Policy::parse(None, src).unwrap();
    /// assert_eq!(json_policy.to_json().unwrap(), text_policy.to_json().unwrap());
    /// ```
    pub fn from_json(
        id: Option<PolicyId>,
        json: serde_json::Value,
    ) -> Result<Self, cedar_policy_core::est::FromJsonError> {
        let est: est::Policy = serde_json::from_value(json)
            .map_err(|e| entities::json::err::JsonDeserializationError::Serde(e.into()))?;
        Self::from_est(id, est)
    }

    fn from_est(
        id: Option<PolicyId>,
        est: est::Policy,
    ) -> Result<Self, cedar_policy_core::est::FromJsonError> {
        Ok(Self {
            ast: est.clone().try_into_ast_policy(id.map(PolicyId::into))?,
            lossless: LosslessPolicy::Est(est),
        })
    }

    /// Get the JSON representation of this `Policy`.
    ///  ```
    /// # use cedar_policy::Policy;
    /// let src = r#"
    ///   permit(
    ///     principal == User::"bob",
    ///     action == Action::"view",
    ///     resource == Album::"trip"
    ///   )
    ///   when { principal.age > 18 };"#;
    ///
    /// let policy = Policy::parse(None, src).unwrap();
    /// println!("{}", policy);
    /// // convert the policy to JSON
    /// let json = policy.to_json().unwrap();
    /// println!("{}", json);
    /// assert_eq!(json, Policy::from_json(None, json.clone()).unwrap().to_json().unwrap());
    /// ```
    pub fn to_json(&self) -> Result<serde_json::Value, PolicyToJsonError> {
        let est = self.lossless.est()?;
        serde_json::to_value(est).map_err(Into::into)
    }

    /// Get all the unknown entities from the policy
    #[doc = include_str!("../experimental_warning.md")]
    #[cfg(feature = "partial-eval")]
    pub fn unknown_entities(&self) -> HashSet<EntityUid> {
        self.ast
            .condition()
            .unknowns()
            .filter_map(
                |ast::Unknown {
                     name,
                     type_annotation,
                 }| {
                    if matches!(type_annotation, Some(ast::Type::Entity { .. })) {
                        EntityUid::from_str(name.as_str()).ok()
                    } else {
                        None
                    }
                },
            )
            .collect()
    }

    /// Create a `Policy` from its AST representation only. The `LosslessPolicy`
    /// will reflect the AST structure. When possible, don't use this method and
    /// create the `Policy` from the policy text, CST, or EST instead, as the
    /// conversion to AST is lossy. ESTs for policies generated by this method
    /// will reflect the AST and not the original policy syntax.
    #[cfg_attr(not(feature = "partial-eval"), allow(unused))]
    pub(crate) fn from_ast(ast: ast::Policy) -> Self {
        let text = ast.to_string(); // assume that pretty-printing is faster than `est::Policy::from(ast.clone())`; is that true?
        Self {
            ast,
            lossless: LosslessPolicy::policy_or_template_text(text),
        }
    }
}

impl std::fmt::Display for Policy {
    fn fmt(&self, f: &mut std::fmt::Formatter<'_>) -> std::fmt::Result {
        // prefer to display the lossless format
        self.lossless.fmt(f)
    }
}

impl FromStr for Policy {
    type Err = ParseErrors;
    /// Create a policy
    ///
    /// Important note: Policies have ids, but this interface does not
    /// allow them to be set. It will use the default "policy0", which
    /// may cause id conflicts if not handled. Use `Policy::parse` to set
    /// the id when parsing, or `Policy::new_id` to clone a policy with
    /// a new id.
    fn from_str(policy: &str) -> Result<Self, Self::Err> {
        Self::parse(None, policy)
    }
}

/// See comments on `Policy` and `Template`.
///
/// This structure can be used for static policies, linked policies, and templates.
#[derive(Debug, Clone)]
enum LosslessPolicy {
    /// EST representation
    Est(est::Policy),
    /// Text representation
    Text {
        /// actual policy text, of the policy or template
        text: String,
        /// For linked policies, map of slot to UID. Only linked policies have
        /// this; static policies and (unlinked) templates have an empty map
        /// here
        slots: HashMap<ast::SlotId, ast::EntityUID>,
    },
}

impl LosslessPolicy {
    /// Create a new `LosslessPolicy` from the text of a policy or template.
    fn policy_or_template_text(text: impl Into<String>) -> Self {
        Self::Text {
            text: text.into(),
            slots: HashMap::new(),
        }
    }

    /// Get the EST representation of this static policy, linked policy, or template
    fn est(&self) -> Result<est::Policy, PolicyToJsonError> {
        match self {
            Self::Est(est) => Ok(est.clone()),
            Self::Text { text, slots } => {
                let est = parser::parse_policy_or_template_to_est(text)?;
                if slots.is_empty() {
                    Ok(est)
                } else {
                    let unwrapped_vals = slots.iter().map(|(k, v)| (*k, v.into())).collect();
                    Ok(est.link(&unwrapped_vals)?)
                }
            }
        }
    }

    fn link<'a>(
        self,
        vals: impl IntoIterator<Item = (ast::SlotId, &'a ast::EntityUID)>,
    ) -> Result<Self, est::LinkingError> {
        match self {
            Self::Est(est) => {
                let unwrapped_est_vals: HashMap<
                    ast::SlotId,
                    cedar_policy_core::entities::EntityUidJson,
                > = vals.into_iter().map(|(k, v)| (k, v.into())).collect();
                Ok(Self::Est(est.link(&unwrapped_est_vals)?))
            }
            Self::Text { text, slots } => {
                debug_assert!(
                    slots.is_empty(),
                    "shouldn't call link() on an already-linked policy"
                );
                let slots = vals.into_iter().map(|(k, v)| (k, v.clone())).collect();
                Ok(Self::Text { text, slots })
            }
        }
    }
}

impl std::fmt::Display for LosslessPolicy {
    fn fmt(&self, f: &mut std::fmt::Formatter<'_>) -> std::fmt::Result {
        match self {
            Self::Est(est) => write!(f, "{est}"),
            Self::Text { text, slots } => {
                if slots.is_empty() {
                    write!(f, "{text}")
                } else {
                    // need to replace placeholders according to `slots`.
                    // just find-and-replace wouldn't be safe/perfect, we
                    // want to use the actual parser; right now we reuse
                    // another implementation by just converting to EST and
                    // printing that
                    match self.est() {
                        Ok(est) => write!(f, "{est}"),
                        Err(e) => write!(f, "<invalid linked policy: {e}>"),
                    }
                }
            }
        }
    }
}

/// Expressions to be evaluated
#[repr(transparent)]
#[derive(Debug, Clone, RefCast)]
pub struct Expression(ast::Expr);

impl Expression {
    /// Create an expression representing a literal string.
    pub fn new_string(value: String) -> Self {
        Self(ast::Expr::val(value))
    }

    /// Create an expression representing a literal bool.
    pub fn new_bool(value: bool) -> Self {
        Self(ast::Expr::val(value))
    }

    /// Create an expression representing a literal long.
    pub fn new_long(value: Integer) -> Self {
        Self(ast::Expr::val(value))
    }

    /// Create an expression representing a record.
    ///
    /// Error if any key appears two or more times in `fields`.
    pub fn new_record(
        fields: impl IntoIterator<Item = (String, Self)>,
    ) -> Result<Self, ExprConstructionError> {
        Ok(Self(ast::Expr::record(
            fields.into_iter().map(|(k, v)| (SmolStr::from(k), v.0)),
        )?))
    }

    /// Create an expression representing a Set.
    pub fn new_set(values: impl IntoIterator<Item = Self>) -> Self {
        Self(ast::Expr::set(values.into_iter().map(|v| v.0)))
    }

    /// Create an expression representing an ip address.
    /// This function does not perform error checking on the source string,
    /// it creates an expression that calls the `ip` constructor.
    pub fn new_ip(src: impl AsRef<str>) -> Self {
        let src_expr = ast::Expr::val(src.as_ref());
        Self(ast::Expr::call_extension_fn(
            ip_extension_name(),
            vec![src_expr],
        ))
    }

    /// Create an expression representing a fixed precision decimal number.
    /// This function does not perform error checking on the source string,
    /// it creates an expression that calls the `decimal` constructor.
    pub fn new_decimal(src: impl AsRef<str>) -> Self {
        let src_expr = ast::Expr::val(src.as_ref());
        Self(ast::Expr::call_extension_fn(
            decimal_extension_name(),
            vec![src_expr],
        ))
    }

    /// Deconstruct an [`Expression`] to get the internal type.
    /// This function is only intended to be used internally.
    #[cfg(test)]
    pub(crate) fn into_inner(self) -> ast::Expr {
        self.0
    }
}

impl FromStr for Expression {
    type Err = ParseErrors;

    /// create an Expression using Cedar syntax
    fn from_str(expression: &str) -> Result<Self, Self::Err> {
        ast::Expr::from_str(expression).map(Expression)
    }
}

/// "Restricted" expressions are used for attribute values and `context`.
///
/// Restricted expressions can contain only the following:
///   - bool, int, and string literals
///   - literal `EntityUid`s such as `User::"alice"`
///   - extension function calls, where the arguments must be other things
///       on this list
///   - set and record literals, where the values must be other things on
///       this list
///
/// That means the following are not allowed in restricted expressions:
///   - `principal`, `action`, `resource`, `context`
///   - builtin operators and functions, including `.`, `in`, `has`, `like`,
///       `.contains()`
///   - if-then-else expressions
#[repr(transparent)]
#[derive(Debug, Clone, RefCast)]
pub struct RestrictedExpression(ast::RestrictedExpr);

impl RestrictedExpression {
    /// Create an expression representing a literal string.
    pub fn new_string(value: String) -> Self {
        Self(ast::RestrictedExpr::val(value))
    }

    /// Create an expression representing a literal bool.
    pub fn new_bool(value: bool) -> Self {
        Self(ast::RestrictedExpr::val(value))
    }

    /// Create an expression representing a literal long.
    pub fn new_long(value: Integer) -> Self {
        Self(ast::RestrictedExpr::val(value))
    }

    /// Create an expression representing a literal `EntityUid`.
    pub fn new_entity_uid(value: EntityUid) -> Self {
        Self(ast::RestrictedExpr::val(ast::EntityUID::from(value)))
    }

    /// Create an expression representing a record.
    ///
    /// Error if any key appears two or more times in `fields`.
    pub fn new_record(
        fields: impl IntoIterator<Item = (String, Self)>,
    ) -> Result<Self, ExprConstructionError> {
        Ok(Self(ast::RestrictedExpr::record(
            fields.into_iter().map(|(k, v)| (SmolStr::from(k), v.0)),
        )?))
    }

    /// Create an expression representing a Set.
    pub fn new_set(values: impl IntoIterator<Item = Self>) -> Self {
        Self(ast::RestrictedExpr::set(values.into_iter().map(|v| v.0)))
    }

    /// Create an expression representing an ip address.
    /// This function does not perform error checking on the source string,
    /// it creates an expression that calls the `ip` constructor.
    pub fn new_ip(src: impl AsRef<str>) -> Self {
        let src_expr = ast::RestrictedExpr::val(src.as_ref());
        Self(ast::RestrictedExpr::call_extension_fn(
            ip_extension_name(),
            [src_expr],
        ))
    }

    /// Create an expression representing a fixed precision decimal number.
    /// This function does not perform error checking on the source string,
    /// it creates an expression that calls the `decimal` constructor.
    pub fn new_decimal(src: impl AsRef<str>) -> Self {
        let src_expr = ast::RestrictedExpr::val(src.as_ref());
        Self(ast::RestrictedExpr::call_extension_fn(
            decimal_extension_name(),
            [src_expr],
        ))
    }

    /// Create an unknown expression
    #[cfg(feature = "partial-eval")]
    pub fn new_unknown(name: impl AsRef<str>) -> Self {
        Self(ast::RestrictedExpr::unknown(ast::Unknown::new_untyped(
            name.as_ref(),
        )))
    }

    /// Deconstruct an [`RestrictedExpression`] to get the internal type.
    /// This function is only intended to be used internally.
    #[cfg(test)]
    pub(crate) fn into_inner(self) -> ast::RestrictedExpr {
        self.0
    }
}

fn decimal_extension_name() -> ast::Name {
    // PANIC SAFETY: This is a constant and is known to be safe, verified by a test
    #[allow(clippy::unwrap_used)]
    ast::Name::unqualified_name("decimal".parse().unwrap())
}

fn ip_extension_name() -> ast::Name {
    // PANIC SAFETY: This is a constant and is known to be safe, verified by a test
    #[allow(clippy::unwrap_used)]
    ast::Name::unqualified_name("ip".parse().unwrap())
}

impl FromStr for RestrictedExpression {
    type Err = RestrictedExpressionParseError;

    /// create a `RestrictedExpression` using Cedar syntax
    fn from_str(expression: &str) -> Result<Self, Self::Err> {
        ast::RestrictedExpr::from_str(expression).map(RestrictedExpression)
    }
}

/// Builder for a [`Request`]
///
/// The default for principal, action, resource, and context fields is Unknown
/// for partial evaluation.
#[doc = include_str!("../experimental_warning.md")]
#[cfg(feature = "partial-eval")]
#[derive(Debug)]
pub struct RequestBuilder<S> {
    principal: ast::EntityUIDEntry,
    action: ast::EntityUIDEntry,
    resource: ast::EntityUIDEntry,
    /// Here, `None` means unknown
    context: Option<ast::Context>,
    schema: S,
}

/// A marker type that indicates [`Schema`] is not set for a request
#[doc = include_str!("../experimental_warning.md")]
#[cfg(feature = "partial-eval")]
#[derive(Debug)]
pub struct UnsetSchema;

#[cfg(feature = "partial-eval")]
impl Default for RequestBuilder<UnsetSchema> {
    fn default() -> Self {
        Self {
            principal: ast::EntityUIDEntry::Unknown { loc: None },
            action: ast::EntityUIDEntry::Unknown { loc: None },
            resource: ast::EntityUIDEntry::Unknown { loc: None },
            context: None,
            schema: UnsetSchema,
        }
    }
}

#[cfg(feature = "partial-eval")]
impl<S> RequestBuilder<S> {
    /// Set the principal.
    ///
    /// Note that you can create the `EntityUid` using `.parse()` on any
    /// string (via the `FromStr` implementation for `EntityUid`).
    ///
    /// Here, passing `None` for `principal` indicates that `principal` does
    /// not contribute to authorization decisions (e.g., because it is not
    /// used in your policies).
    /// This is different than Unknown for partial-evaluation purposes.
    #[must_use]
    pub fn principal(self, principal: Option<EntityUid>) -> Self {
        Self {
            principal: match principal {
                Some(p) => ast::EntityUIDEntry::concrete(p.into(), None),
                None => ast::EntityUIDEntry::concrete(
                    ast::EntityUID::unspecified_from_eid(ast::Eid::new("principal")),
                    None,
                ),
            },
            ..self
        }
    }

    /// Set the action.
    ///
    /// Note that you can create the `EntityUid` using `.parse()` on any
    /// string (via the `FromStr` implementation for `EntityUid`).
    ///
    /// Here, passing `None` for `action` indicates that `action` does
    /// not contribute to authorization decisions (e.g., because it is not
    /// used in your policies).
    /// This is different than Unknown for partial-evaluation purposes.
    #[must_use]
    pub fn action(self, action: Option<EntityUid>) -> Self {
        Self {
            action: match action {
                Some(a) => ast::EntityUIDEntry::concrete(a.into(), None),
                None => ast::EntityUIDEntry::concrete(
                    ast::EntityUID::unspecified_from_eid(ast::Eid::new("action")),
                    None,
                ),
            },
            ..self
        }
    }

    /// Set the resource.
    ///
    /// Note that you can create the `EntityUid` using `.parse()` on any
    /// string (via the `FromStr` implementation for `EntityUid`).
    ///
    /// Here, passing `None` for `resource` indicates that `resource` does
    /// not contribute to authorization decisions (e.g., because it is not
    /// used in your policies).
    /// This is different than Unknown for partial-evaluation purposes.
    #[must_use]
    pub fn resource(self, resource: Option<EntityUid>) -> Self {
        Self {
            resource: match resource {
                Some(r) => ast::EntityUIDEntry::concrete(r.into(), None),
                None => ast::EntityUIDEntry::concrete(
                    ast::EntityUID::unspecified_from_eid(ast::Eid::new("resource")),
                    None,
                ),
            },
            ..self
        }
    }

    /// Set the context.
    #[must_use]
    pub fn context(self, context: Context) -> Self {
        Self {
            context: Some(context.0),
            ..self
        }
    }
}

#[cfg(feature = "partial-eval")]
impl RequestBuilder<UnsetSchema> {
    /// Set the schema. If present, this will be used for request validation.
    #[must_use]
    pub fn schema(self, schema: &Schema) -> RequestBuilder<&Schema> {
        RequestBuilder {
            principal: self.principal,
            action: self.action,
            resource: self.resource,
            context: self.context,
            schema,
        }
    }

    /// Create the [`Request`]
    pub fn build(self) -> Request {
        Request(ast::Request::new_unchecked(
            self.principal,
            self.action,
            self.resource,
            self.context,
        ))
    }
}

#[cfg(feature = "partial-eval")]
impl RequestBuilder<&Schema> {
    /// Create the [`Request`]
    pub fn build(self) -> Result<Request, RequestValidationError> {
        Ok(Request(ast::Request::new_with_unknowns(
            self.principal,
            self.action,
            self.resource,
            self.context,
            Some(&self.schema.0),
            Extensions::all_available(),
        )?))
    }
}

/// An authorization request is a tuple `<P, A, R, C>` where
/// * P is the principal [`EntityUid`],
/// * A is the action [`EntityUid`],
/// * R is the resource [`EntityUid`], and
/// * C is the request [`Context`] record.
///
/// It represents an authorization request asking the question, "Can this
/// principal take this action on this resource in this context?"
#[repr(transparent)]
#[derive(Debug, RefCast)]
pub struct Request(pub(crate) ast::Request);

impl Request {
    /// Create a [`RequestBuilder`]
    #[doc = include_str!("../experimental_warning.md")]
    #[cfg(feature = "partial-eval")]
    pub fn builder() -> RequestBuilder<UnsetSchema> {
        RequestBuilder::default()
    }

    /// Create a Request.
    ///
    /// Note that you can create the `EntityUid`s using `.parse()` on any
    /// string (via the `FromStr` implementation for `EntityUid`).
    /// The principal, action, and resource fields are optional to support
    /// the case where these fields do not contribute to authorization
    /// decisions (e.g., because they are not used in your policies).
    /// If any of the fields are `None`, we will automatically generate
    /// a unique entity UID that is not equal to any UID in the store.
    ///
    /// If `schema` is present, this constructor will validate that the
    /// `Request` complies with the given `schema`.
    pub fn new(
        principal: Option<EntityUid>,
        action: Option<EntityUid>,
        resource: Option<EntityUid>,
        context: Context,
        schema: Option<&Schema>,
    ) -> Result<Self, RequestValidationError> {
        let p = principal.map_or_else(
            || ast::EntityUID::unspecified_from_eid(ast::Eid::new("principal")),
            EntityUid::into,
        );
        let a = action.map_or_else(
            || ast::EntityUID::unspecified_from_eid(ast::Eid::new("action")),
            EntityUid::into,
        );
        let r = resource.map_or_else(
            || ast::EntityUID::unspecified_from_eid(ast::Eid::new("resource")),
            EntityUid::into,
        );
        Ok(Self(ast::Request::new(
            (p, None),
            (a, None),
            (r, None),
            context.0,
            schema.map(|schema| &schema.0),
            Extensions::all_available(),
        )?))
    }

    /// Get the principal component of the request. Returns `None` if the principal is
    /// "unspecified" (i.e., constructed by passing `None` into the constructor) or
    /// "unknown" (i.e., constructed using the partial evaluation APIs).
    pub fn principal(&self) -> Option<&EntityUid> {
        match self.0.principal() {
            ast::EntityUIDEntry::Known { euid, .. } => match euid.entity_type() {
                // INVARIANT: we ensure Concrete-ness here
                ast::EntityType::Specified(_) => Some(EntityUid::ref_cast(euid.as_ref())),
                ast::EntityType::Unspecified => None,
            },
            ast::EntityUIDEntry::Unknown { .. } => None,
        }
    }

    /// Get the action component of the request. Returns `None` if the action is
    /// "unspecified" (i.e., constructed by passing `None` into the constructor) or
    /// "unknown" (i.e., constructed using the partial evaluation APIs).
    pub fn action(&self) -> Option<&EntityUid> {
        match self.0.action() {
            ast::EntityUIDEntry::Known { euid, .. } => match euid.entity_type() {
                // INVARIANT: we ensure Concrete-ness here
                ast::EntityType::Specified(_) => Some(EntityUid::ref_cast(euid.as_ref())),
                ast::EntityType::Unspecified => None,
            },
            ast::EntityUIDEntry::Unknown { .. } => None,
        }
    }

    /// Get the resource component of the request. Returns `None` if the resource is
    /// "unspecified" (i.e., constructed by passing `None` into the constructor) or
    /// "unknown" (i.e., constructed using the partial evaluation APIs).
    pub fn resource(&self) -> Option<&EntityUid> {
        match self.0.resource() {
            ast::EntityUIDEntry::Known { euid, .. } => match euid.entity_type() {
                // INVARIANT: we ensure Concrete-ness here
                ast::EntityType::Specified(_) => Some(EntityUid::ref_cast(euid.as_ref())),
                ast::EntityType::Unspecified => None,
            },
            ast::EntityUIDEntry::Unknown { .. } => None,
        }
    }
}

/// the Context object for an authorization request
#[repr(transparent)]
#[derive(Debug, Clone, RefCast)]
pub struct Context(ast::Context);

impl Context {
    /// Create an empty `Context`
    /// ```
    /// # use cedar_policy::Context;
    /// let context = Context::empty();
    /// ```
    pub fn empty() -> Self {
        Self(ast::Context::empty())
    }

    /// Create a `Context` from a map of key to "restricted expression",
    /// or a Vec of `(key, restricted expression)` pairs, or any other iterator
    /// of `(key, restricted expression)` pairs.
    /// ```
    /// # use cedar_policy::{Context, EntityUid, RestrictedExpression, Request};
    /// # use std::str::FromStr;
    /// let context = Context::from_pairs([
    ///   ("key".to_string(), RestrictedExpression::from_str(r#""value""#).unwrap()),
    ///   ("age".to_string(), RestrictedExpression::from_str("18").unwrap()),
    /// ]).unwrap();
    /// # // create a request
    /// # let p = EntityUid::from_str(r#"User::"alice""#).unwrap();
    /// # let a = EntityUid::from_str(r#"Action::"view""#).unwrap();
    /// # let r = EntityUid::from_str(r#"Album::"trip""#).unwrap();
    /// # let request: Request = Request::new(Some(p), Some(a), Some(r), context, None).unwrap();
    /// ```
    pub fn from_pairs(
        pairs: impl IntoIterator<Item = (String, RestrictedExpression)>,
    ) -> Result<Self, ContextCreationError> {
        Ok(Self(ast::Context::from_pairs(
            pairs.into_iter().map(|(k, v)| (SmolStr::from(k), v.0)),
            Extensions::all_available(),
        )?))
    }

    /// Create a `Context` from a string containing JSON (which must be a JSON
    /// object, not any other JSON type, or you will get an error here).
    /// JSON here must use the `__entity` and `__extn` escapes for entity
    /// references, extension values, etc.
    ///
    /// If a `schema` is provided, this will inform the parsing: for instance, it
    /// will allow `__entity` and `__extn` escapes to be implicit, and it will error
    /// if attributes have the wrong types (e.g., string instead of integer).
    /// Since different Actions have different schemas for `Context`, you also
    /// must specify the `Action` for schema-based parsing.
    /// ```
    /// # use cedar_policy::{Context, EntityUid, RestrictedExpression, Request};
    /// # use std::str::FromStr;
    /// let json_data = r#"{
    ///     "sub": "1234",
    ///     "groups": {
    ///         "1234": {
    ///             "group_id": "abcd",
    ///             "group_name": "test-group"
    ///         }
    ///     }
    /// }"#;
    /// let context = Context::from_json_str(json_data, None).unwrap();
    /// # // create a request
    /// # let p = EntityUid::from_str(r#"User::"alice""#).unwrap();
    /// # let a = EntityUid::from_str(r#"Action::"view""#).unwrap();
    /// # let r = EntityUid::from_str(r#"Album::"trip""#).unwrap();
    /// # let request: Request = Request::new(Some(p), Some(a), Some(r), context, None).unwrap();
    /// ```
    pub fn from_json_str(
        json: &str,
        schema: Option<(&Schema, &EntityUid)>,
    ) -> Result<Self, ContextJsonError> {
        let schema = schema
            .map(|(s, uid)| Self::get_context_schema(s, uid))
            .transpose()?;
        let context = cedar_policy_core::entities::ContextJsonParser::new(
            schema.as_ref(),
            Extensions::all_available(),
        )
        .from_json_str(json)?;
        Ok(Self(context))
    }

    /// Create a `Context` from a `serde_json::Value` (which must be a JSON object,
    /// not any other JSON type, or you will get an error here).
    /// JSON here must use the `__entity` and `__extn` escapes for entity
    /// references, extension values, etc.
    ///
    /// If a `schema` is provided, this will inform the parsing: for instance, it
    /// will allow `__entity` and `__extn` escapes to be implicit, and it will error
    /// if attributes have the wrong types (e.g., string instead of integer).
    /// Since different Actions have different schemas for `Context`, you also
    /// must specify the `Action` for schema-based parsing.
    /// ```
    /// # use cedar_policy::{Context, EntityUid, EntityId, EntityTypeName, RestrictedExpression, Request, Schema};
    /// # use std::str::FromStr;
    /// let schema_json = serde_json::json!(
    ///     {
    ///       "": {
    ///         "entityTypes": {
    ///           "User": {},
    ///           "Album": {},
    ///         },
    ///         "actions": {
    ///           "view": {
    ///              "appliesTo": {
    ///                "principalTypes": ["User"],
    ///                "resourceTypes": ["Album"],
    ///                "context": {
    ///                  "type": "Record",
    ///                  "attributes": {
    ///                    "sub": { "type": "Long" }
    ///                  }
    ///                }
    ///              }
    ///           }
    ///         }
    ///       }
    ///     });
    /// let schema = Schema::from_json_value(schema_json).unwrap();
    ///
    /// let a_eid = EntityId::from_str("view").unwrap();
    /// let a_name: EntityTypeName = EntityTypeName::from_str("Action").unwrap();
    /// let action = EntityUid::from_type_name_and_id(a_name, a_eid);
    /// let data = serde_json::json!({
    ///     "sub": 1234
    /// });
    /// let context = Context::from_json_value(data, Some((&schema, &action))).unwrap();
    /// # let p = EntityUid::from_str(r#"User::"alice""#).unwrap();
    /// # let r = EntityUid::from_str(r#"Album::"trip""#).unwrap();
    /// # let request: Request = Request::new(Some(p), Some(action), Some(r), context, Some(&schema)).unwrap();
    /// ```
    pub fn from_json_value(
        json: serde_json::Value,
        schema: Option<(&Schema, &EntityUid)>,
    ) -> Result<Self, ContextJsonError> {
        let schema = schema
            .map(|(s, uid)| Self::get_context_schema(s, uid))
            .transpose()?;
        let context = cedar_policy_core::entities::ContextJsonParser::new(
            schema.as_ref(),
            Extensions::all_available(),
        )
        .from_json_value(json)?;
        Ok(Self(context))
    }

    /// Create a `Context` from a JSON file.  The JSON file must contain a JSON
    /// object, not any other JSON type, or you will get an error here.
    /// JSON here must use the `__entity` and `__extn` escapes for entity
    /// references, extension values, etc.
    ///
    /// If a `schema` is provided, this will inform the parsing: for instance, it
    /// will allow `__entity` and `__extn` escapes to be implicit, and it will error
    /// if attributes have the wrong types (e.g., string instead of integer).
    /// Since different Actions have different schemas for `Context`, you also
    /// must specify the `Action` for schema-based parsing.
    /// ```no_run
    /// # use cedar_policy::{Context, RestrictedExpression};
    /// # use cedar_policy::{Entities, EntityId, EntityTypeName, EntityUid, Request,PolicySet};
    /// # use std::collections::HashMap;
    /// # use std::str::FromStr;
    /// # use std::fs::File;
    /// let mut json = File::open("json_file.json").unwrap();
    /// let context = Context::from_json_file(&json, None).unwrap();
    /// # // create a request
    /// # let p_eid = EntityId::from_str("alice").unwrap();
    /// # let p_name: EntityTypeName = EntityTypeName::from_str("User").unwrap();
    /// # let p = EntityUid::from_type_name_and_id(p_name, p_eid);
    /// #
    /// # let a_eid = EntityId::from_str("view").unwrap();
    /// # let a_name: EntityTypeName = EntityTypeName::from_str("Action").unwrap();
    /// # let a = EntityUid::from_type_name_and_id(a_name, a_eid);
    /// # let r_eid = EntityId::from_str("trip").unwrap();
    /// # let r_name: EntityTypeName = EntityTypeName::from_str("Album").unwrap();
    /// # let r = EntityUid::from_type_name_and_id(r_name, r_eid);
    /// # let request: Request = Request::new(Some(p), Some(a), Some(r), context, None).unwrap();
    /// ```
    pub fn from_json_file(
        json: impl std::io::Read,
        schema: Option<(&Schema, &EntityUid)>,
    ) -> Result<Self, ContextJsonError> {
        let schema = schema
            .map(|(s, uid)| Self::get_context_schema(s, uid))
            .transpose()?;
        let context = cedar_policy_core::entities::ContextJsonParser::new(
            schema.as_ref(),
            Extensions::all_available(),
        )
        .from_json_file(json)?;
        Ok(Self(context))
    }

    /// Internal helper function to convert `(&Schema, &EntityUid)` to `impl ContextSchema`
    fn get_context_schema(
        schema: &Schema,
        action: &EntityUid,
    ) -> Result<impl ContextSchema, ContextJsonError> {
        cedar_policy_validator::context_schema_for_action(&schema.0, action.as_ref())
            .ok_or_else(|| ContextJsonError::missing_action(action.clone()))
    }
}

impl std::fmt::Display for Request {
    fn fmt(&self, f: &mut std::fmt::Formatter<'_>) -> std::fmt::Result {
        write!(f, "{}", self.0)
    }
}

/// Result of Evaluation
#[derive(Debug, PartialEq, Eq, PartialOrd, Ord)]
pub enum EvalResult {
    /// Boolean value
    Bool(bool),
    /// Signed integer value
    Long(Integer),
    /// String value
    String(String),
    /// Entity Uid
    EntityUid(EntityUid),
    /// A first-class set
    Set(Set),
    /// A first-class anonymous record
    Record(Record),
    /// An extension value, currently limited to String results
    ExtensionValue(String),
    // ExtensionValue(std::sync::Arc<dyn InternalExtensionValue>),
}

/// Sets of Cedar values
#[derive(Debug, Eq, PartialEq, PartialOrd, Ord)]
pub struct Set(BTreeSet<EvalResult>);

impl Set {
    /// Iterate over the members of the set
    pub fn iter(&self) -> impl Iterator<Item = &EvalResult> {
        self.0.iter()
    }

    /// Is a given element in the set
    pub fn contains(&self, elem: &EvalResult) -> bool {
        self.0.contains(elem)
    }

    /// Get the number of members of the set
    pub fn len(&self) -> usize {
        self.0.len()
    }

    /// Test if the set is empty
    pub fn is_empty(&self) -> bool {
        self.0.is_empty()
    }
}

/// A record of Cedar values
#[derive(Debug, Eq, PartialEq, PartialOrd, Ord)]
pub struct Record(BTreeMap<String, EvalResult>);

impl Record {
    /// Iterate over the attribute/value pairs in the record
    pub fn iter(&self) -> impl Iterator<Item = (&String, &EvalResult)> {
        self.0.iter()
    }

    /// Check if a given attribute is in the record
    pub fn contains_attribute(&self, key: impl AsRef<str>) -> bool {
        self.0.contains_key(key.as_ref())
    }

    /// Get a given attribute from the record
    pub fn get(&self, key: impl AsRef<str>) -> Option<&EvalResult> {
        self.0.get(key.as_ref())
    }

    /// Get the number of attributes in the record
    pub fn len(&self) -> usize {
        self.0.len()
    }

    /// Test if the record is empty
    pub fn is_empty(&self) -> bool {
        self.0.is_empty()
    }
}

#[doc(hidden)]
impl From<ast::Value> for EvalResult {
    fn from(v: ast::Value) -> Self {
        match v.value {
            ast::ValueKind::Lit(ast::Literal::Bool(b)) => Self::Bool(b),
            ast::ValueKind::Lit(ast::Literal::Long(i)) => Self::Long(i),
            ast::ValueKind::Lit(ast::Literal::String(s)) => Self::String(s.to_string()),
            ast::ValueKind::Lit(ast::Literal::EntityUID(e)) => {
                Self::EntityUid(EntityUid::new(ast::EntityUID::clone(&e)))
            }
            ast::ValueKind::Set(set) => Self::Set(Set(set
                .authoritative
                .iter()
                .map(|v| v.clone().into())
                .collect())),
            ast::ValueKind::Record(record) => Self::Record(Record(
                record
                    .iter()
                    .map(|(k, v)| (k.to_string(), v.clone().into()))
                    .collect(),
            )),
            ast::ValueKind::ExtensionValue(ev) => Self::ExtensionValue(ev.to_string()),
        }
    }
}
impl std::fmt::Display for EvalResult {
    fn fmt(&self, f: &mut std::fmt::Formatter<'_>) -> std::fmt::Result {
        match self {
            Self::Bool(b) => write!(f, "{b}"),
            Self::Long(l) => write!(f, "{l}"),
            Self::String(s) => write!(f, "\"{}\"", s.escape_debug()),
            Self::EntityUid(uid) => write!(f, "{uid}"),
            Self::Set(s) => {
                write!(f, "[")?;
                for (i, ev) in s.iter().enumerate() {
                    write!(f, "{ev}")?;
                    if (i + 1) < s.len() {
                        write!(f, ", ")?;
                    }
                }
                write!(f, "]")?;
                Ok(())
            }
            Self::Record(r) => {
                write!(f, "{{")?;
                for (i, (k, v)) in r.iter().enumerate() {
                    write!(f, "\"{}\": {v}", k.escape_debug())?;
                    if (i + 1) < r.len() {
                        write!(f, ", ")?;
                    }
                }
                write!(f, "}}")?;
                Ok(())
            }
            Self::ExtensionValue(s) => write!(f, "{s}"),
        }
    }
}

/// Evaluates an expression.
/// If evaluation results in an error (e.g., attempting to access a non-existent Entity or Record,
/// passing the wrong number of arguments to a function etc.), that error is returned as a String
pub fn eval_expression(
    request: &Request,
    entities: &Entities,
    expr: &Expression,
) -> Result<EvalResult, EvaluationError> {
    let all_ext = Extensions::all_available();
    let eval = Evaluator::new(request.0.clone(), &entities.0, &all_ext);
    Ok(EvalResult::from(
        // Evaluate under the empty slot map, as an expression should not have slots
        eval.interpret(&expr.0, &ast::SlotEnv::new())?,
    ))
<<<<<<< HEAD
}

/// Get a slice of a policy set based on a reques and a store
pub fn get_policy_set_slice(
    request: &Request,
    entities: &Entities,
    policy_set: &PolicySet,
) -> PolicySet {
    let slicer = Slicer::new(&policy_set.ast, &entities.0);
    PolicySet::from_ast(slicer.get_slice(&request.0))
}

#[cfg(test)]
#[cfg(feature = "partial-eval")]
mod partial_eval_test {
    use std::collections::HashSet;

    use crate::{AuthorizationError, PolicyId, PolicySet, ResidualResponse};

    #[test]
    fn test_pe_response_constructor() {
        let p: PolicySet = "permit(principal, action, resource);".parse().unwrap();
        let reason: HashSet<PolicyId> = std::iter::once("id1".parse().unwrap()).collect();
        let errors: Vec<AuthorizationError> = std::iter::empty().collect();
        let a = ResidualResponse::new(p.clone(), reason.clone(), errors.clone());
        assert_eq!(a.diagnostics().errors, errors);
        assert_eq!(a.diagnostics().reason, reason);
        assert_eq!(a.residuals(), &p);
    }
}

#[cfg(test)]
mod entity_uid_tests {
    use super::*;

    /// building an `EntityUid` from components
    #[test]
    fn entity_uid_from_parts() {
        let entity_id = EntityId::from_str("bobby").expect("failed at constructing EntityId");
        let entity_type_name = EntityTypeName::from_str("Chess::Master")
            .expect("failed at constructing EntityTypeName");
        let euid = EntityUid::from_type_name_and_id(entity_type_name, entity_id);
        assert_eq!(euid.id().as_ref(), "bobby");
        assert_eq!(euid.type_name().to_string(), "Chess::Master");
        assert_eq!(euid.type_name().basename(), "Master");
        assert_eq!(euid.type_name().namespace(), "Chess");
        assert_eq!(euid.type_name().namespace_components().count(), 1);
    }

    /// building an `EntityUid` from components, with no namespace
    #[test]
    fn entity_uid_no_namespace() {
        let entity_id = EntityId::from_str("bobby").expect("failed at constructing EntityId");
        let entity_type_name =
            EntityTypeName::from_str("User").expect("failed at constructing EntityTypeName");
        let euid = EntityUid::from_type_name_and_id(entity_type_name, entity_id);
        assert_eq!(euid.id().as_ref(), "bobby");
        assert_eq!(euid.type_name().to_string(), "User");
        assert_eq!(euid.type_name().basename(), "User");
        assert_eq!(euid.type_name().namespace(), String::new());
        assert_eq!(euid.type_name().namespace_components().count(), 0);
    }

    /// building an `EntityUid` from components, with many nested namespaces
    #[test]
    fn entity_uid_nested_namespaces() {
        let entity_id = EntityId::from_str("bobby").expect("failed at constructing EntityId");
        let entity_type_name = EntityTypeName::from_str("A::B::C::D::Z")
            .expect("failed at constructing EntityTypeName");
        let euid = EntityUid::from_type_name_and_id(entity_type_name, entity_id);
        assert_eq!(euid.id().as_ref(), "bobby");
        assert_eq!(euid.type_name().to_string(), "A::B::C::D::Z");
        assert_eq!(euid.type_name().basename(), "Z");
        assert_eq!(euid.type_name().namespace(), "A::B::C::D");
        assert_eq!(euid.type_name().namespace_components().count(), 4);
    }

    /// building an `EntityUid` from components, including escapes
    #[test]
    fn entity_uid_with_escape() {
        // EntityId contains some things that look like escapes
        let entity_id = EntityId::from_str(r"bobby\'s sister:\nVeronica")
            .expect("failed at constructing EntityId");
        let entity_type_name = EntityTypeName::from_str("Hockey::Master")
            .expect("failed at constructing EntityTypeName");
        let euid = EntityUid::from_type_name_and_id(entity_type_name, entity_id);
        // these are passed through (no escape interpretation):
        //   the EntityId has the literal backslash characters in it
        assert_eq!(euid.id().as_ref(), r"bobby\'s sister:\nVeronica");
        assert_eq!(euid.type_name().to_string(), "Hockey::Master");
        assert_eq!(euid.type_name().basename(), "Master");
        assert_eq!(euid.type_name().namespace(), "Hockey");
        assert_eq!(euid.type_name().namespace_components().count(), 1);
    }

    /// building an `EntityUid` from components, including backslashes
    #[test]
    fn entity_uid_with_backslashes() {
        // backslashes preceding a variety of characters
        let entity_id =
            EntityId::from_str(r#"\ \a \b \' \" \\"#).expect("failed at constructing EntityId");
        let entity_type_name =
            EntityTypeName::from_str("Test::User").expect("failed at constructing EntityTypeName");
        let euid = EntityUid::from_type_name_and_id(entity_type_name, entity_id);
        // the backslashes appear the same way in the EntityId
        assert_eq!(euid.id().as_ref(), r#"\ \a \b \' \" \\"#);
        assert_eq!(euid.type_name().to_string(), "Test::User");
    }

    /// building an `EntityUid` from components, including single and double quotes (and backslashes)
    #[test]
    fn entity_uid_with_quotes() {
        let euid: EntityUid = EntityUid::from_type_name_and_id(
            EntityTypeName::from_str("Test::User").unwrap(),
            EntityId::from_str(r#"b'ob"by\'s sis\"ter"#).unwrap(),
        );
        // EntityId is passed through (no escape interpretation):
        //   the EntityId has all the same literal characters in it
        assert_eq!(euid.id().as_ref(), r#"b'ob"by\'s sis\"ter"#);
        assert_eq!(euid.type_name().to_string(), r#"Test::User"#);
    }

    /// building an `EntityUid` from components, including whitespace in various places
    #[test]
    fn entity_uid_with_whitespace() {
        EntityTypeName::from_str("A ::   B::C").expect_err("should fail due to RFC 9");
        EntityTypeName::from_str(" A :: B\n::C \n  ::D\n").expect_err("should fail due to RFC 9");

        // but embedded whitespace should be OK when parsing an actual policy
        let policy = Policy::from_str(
            r#"permit(principal == A ::   B::C :: " hi there are spaces ", action, resource);"#,
        )
        .expect("should succeed, see RFC 9");
        let euid = match policy.principal_constraint() {
            PrincipalConstraint::Eq(euid) => euid,
            _ => panic!("expected Eq constraint"),
        };
        assert_eq!(euid.id().as_ref(), " hi there are spaces ");
        assert_eq!(euid.type_name().to_string(), "A::B::C"); // expect to have been normalized
        assert_eq!(euid.type_name().basename(), "C");
        assert_eq!(euid.type_name().namespace(), "A::B");
        assert_eq!(euid.type_name().namespace_components().count(), 2);

        let policy = Policy::from_str(
            r#"
permit(principal ==  A :: B
    ::C
    :: D
    ::  " hi there are
    spaces and
    newlines ", action, resource);"#,
        )
        .expect("should succeed, see RFC 9");
        let euid = match policy.principal_constraint() {
            PrincipalConstraint::Eq(euid) => euid,
            _ => panic!("expected Eq constraint"),
        };
        assert_eq!(
            euid.id().as_ref(),
            " hi there are\n    spaces and\n    newlines "
        );
        assert_eq!(euid.type_name().to_string(), "A::B::C::D"); // expect to have been normalized
        assert_eq!(euid.type_name().basename(), "D");
        assert_eq!(euid.type_name().namespace(), "A::B::C");
        assert_eq!(euid.type_name().namespace_components().count(), 3);
    }

    #[test]
    fn malformed_entity_type_name_should_fail() {
        let result = EntityTypeName::from_str("I'm an invalid name");

        assert!(matches!(result, Err(ParseErrors(_))));
        let error = result.err().unwrap();
        assert!(error.to_string().contains("invalid token"));
    }

    /// parsing an `EntityUid` from string
    #[test]
    fn parse_euid() {
        let parsed_eid: EntityUid = r#"Test::User::"bobby""#.parse().expect("Failed to parse");
        assert_eq!(parsed_eid.id().as_ref(), r#"bobby"#);
        assert_eq!(parsed_eid.type_name().to_string(), r#"Test::User"#);
    }

    /// parsing an `EntityUid` from string, including escapes
    #[test]
    fn parse_euid_with_escape() {
        // the EntityUid string has an escaped single-quote and escaped double-quote
        let parsed_eid: EntityUid = r#"Test::User::"b\'ob\"by""#.parse().expect("Failed to parse");
        // the escapes were interpreted:
        //   the EntityId has single-quote and double-quote characters (but no backslash characters)
        assert_eq!(parsed_eid.id().as_ref(), r#"b'ob"by"#);
        assert_eq!(parsed_eid.type_name().to_string(), r#"Test::User"#);
    }

    /// parsing an `EntityUid` from string, including both escaped and unescaped single-quotes
    #[test]
    fn parse_euid_single_quotes() {
        // the EntityUid string has an unescaped and escaped single-quote
        let euid_str = r#"Test::User::"b'obby\'s sister""#;
        EntityUid::from_str(euid_str).expect_err("Should fail, not normalized -- see RFC 9");
        // but this should be accepted in an actual policy
        let policy_str = "permit(principal == ".to_string() + euid_str + ", action, resource);";
        let policy = Policy::from_str(&policy_str).expect("Should parse; see RFC 9");
        let parsed_euid = match policy.principal_constraint() {
            PrincipalConstraint::Eq(euid) => euid,
            _ => panic!("Expected an Eq constraint"),
        };
        // the escape was interpreted:
        //   the EntityId has both single-quote characters (but no backslash characters)
        assert_eq!(parsed_euid.id().as_ref(), r#"b'obby's sister"#);
        assert_eq!(parsed_euid.type_name().to_string(), r#"Test::User"#);
    }

    /// parsing an `EntityUid` from string, including whitespace
    #[test]
    fn parse_euid_whitespace() {
        let euid_str = " A ::B :: C:: D \n :: \n E\n :: \"hi\"";
        EntityUid::from_str(euid_str).expect_err("Should fail, not normalized -- see RFC 9");
        // but this should be accepted in an actual policy
        let policy_str = "permit(principal == ".to_string() + euid_str + ", action, resource);";
        let policy = Policy::from_str(&policy_str).expect("Should parse; see RFC 9");
        let parsed_euid = match policy.principal_constraint() {
            PrincipalConstraint::Eq(euid) => euid,
            _ => panic!("Expected an Eq constraint"),
        };
        assert_eq!(parsed_euid.id().as_ref(), "hi");
        assert_eq!(parsed_euid.type_name().to_string(), "A::B::C::D::E"); // expect to have been normalized
        assert_eq!(parsed_euid.type_name().basename(), "E");
        assert_eq!(parsed_euid.type_name().namespace(), "A::B::C::D");
        assert_eq!(parsed_euid.type_name().namespace_components().count(), 4);
    }

    /// test that we can parse the `Display` output of `EntityUid`
    #[test]
    fn euid_roundtrip() {
        let parsed_euid: EntityUid = r#"Test::User::"b\'ob""#.parse().expect("Failed to parse");
        assert_eq!(parsed_euid.id().as_ref(), r#"b'ob"#);
        let reparsed: EntityUid = format!("{parsed_euid}")
            .parse()
            .expect("failed to roundtrip");
        assert_eq!(reparsed.id().as_ref(), r#"b'ob"#);
    }
}

#[cfg(test)]
mod head_constraints_tests {
    use super::*;

    #[test]
    fn principal_constraint_inline() {
        let p = Policy::from_str("permit(principal,action,resource);").unwrap();
        assert_eq!(p.principal_constraint(), PrincipalConstraint::Any);
        let euid = EntityUid::from_strs("T", "a");
        assert_eq!(euid.id().as_ref(), "a");
        assert_eq!(
            euid.type_name(),
            &EntityTypeName::from_str("T").expect("Failed to parse EntityTypeName")
        );
        let p =
            Policy::from_str("permit(principal == T::\"a\",action,resource == T::\"b\");").unwrap();
        assert_eq!(
            p.principal_constraint(),
            PrincipalConstraint::Eq(euid.clone())
        );
        let p = Policy::from_str("permit(principal in T::\"a\",action,resource);").unwrap();
        assert_eq!(p.principal_constraint(), PrincipalConstraint::In(euid));
    }

    #[test]
    fn action_constraint_inline() {
        let p = Policy::from_str("permit(principal,action,resource);").unwrap();
        assert_eq!(p.action_constraint(), ActionConstraint::Any);
        let euid = EntityUid::from_strs("NN::N::Action", "a");
        assert_eq!(
            euid.type_name(),
            &EntityTypeName::from_str("NN::N::Action").expect("Failed to parse EntityTypeName")
        );
        let p = Policy::from_str(
            "permit(principal == T::\"b\",action == NN::N::Action::\"a\",resource == T::\"c\");",
        )
        .unwrap();
        assert_eq!(p.action_constraint(), ActionConstraint::Eq(euid.clone()));
        let p = Policy::from_str("permit(principal,action in [NN::N::Action::\"a\"],resource);")
            .unwrap();
        assert_eq!(p.action_constraint(), ActionConstraint::In(vec![euid]));
    }

    #[test]
    fn resource_constraint_inline() {
        let p = Policy::from_str("permit(principal,action,resource);").unwrap();
        assert_eq!(p.resource_constraint(), ResourceConstraint::Any);
        let euid = EntityUid::from_strs("NN::N::T", "a");
        assert_eq!(
            euid.type_name(),
            &EntityTypeName::from_str("NN::N::T").expect("Failed to parse EntityTypeName")
        );
        let p =
            Policy::from_str("permit(principal == T::\"b\",action,resource == NN::N::T::\"a\");")
                .unwrap();
        assert_eq!(
            p.resource_constraint(),
            ResourceConstraint::Eq(euid.clone())
        );
        let p = Policy::from_str("permit(principal,action,resource in NN::N::T::\"a\");").unwrap();
        assert_eq!(p.resource_constraint(), ResourceConstraint::In(euid));
    }

    #[test]
    fn principal_constraint_link() {
        let p = link("permit(principal,action,resource);", HashMap::new());
        assert_eq!(p.principal_constraint(), PrincipalConstraint::Any);
        let euid = EntityUid::from_strs("T", "a");
        let p = link(
            "permit(principal == T::\"a\",action,resource);",
            HashMap::new(),
        );
        assert_eq!(
            p.principal_constraint(),
            PrincipalConstraint::Eq(euid.clone())
        );
        let p = link(
            "permit(principal in T::\"a\",action,resource);",
            HashMap::new(),
        );
        assert_eq!(
            p.principal_constraint(),
            PrincipalConstraint::In(euid.clone())
        );
        let map: HashMap<SlotId, EntityUid> =
            std::iter::once((SlotId::principal(), euid.clone())).collect();
        let p = link(
            "permit(principal in ?principal,action,resource);",
            map.clone(),
        );
        assert_eq!(
            p.principal_constraint(),
            PrincipalConstraint::In(euid.clone())
        );
        let p = link("permit(principal == ?principal,action,resource);", map);
        assert_eq!(p.principal_constraint(), PrincipalConstraint::Eq(euid));
    }

    #[test]
    fn action_constraint_link() {
        let p = link("permit(principal,action,resource);", HashMap::new());
        assert_eq!(p.action_constraint(), ActionConstraint::Any);
        let euid = EntityUid::from_strs("Action", "a");
        let p = link(
            "permit(principal,action == Action::\"a\",resource);",
            HashMap::new(),
        );
        assert_eq!(p.action_constraint(), ActionConstraint::Eq(euid.clone()));
        let p = link(
            "permit(principal,action in [Action::\"a\",Action::\"b\"],resource);",
            HashMap::new(),
        );
        assert_eq!(
            p.action_constraint(),
            ActionConstraint::In(vec![euid, EntityUid::from_strs("Action", "b"),])
        );
    }

    #[test]
    fn resource_constraint_link() {
        let p = link("permit(principal,action,resource);", HashMap::new());
        assert_eq!(p.resource_constraint(), ResourceConstraint::Any);
        let euid = EntityUid::from_strs("T", "a");
        let p = link(
            "permit(principal,action,resource == T::\"a\");",
            HashMap::new(),
        );
        assert_eq!(
            p.resource_constraint(),
            ResourceConstraint::Eq(euid.clone())
        );
        let p = link(
            "permit(principal,action,resource in T::\"a\");",
            HashMap::new(),
        );
        assert_eq!(
            p.resource_constraint(),
            ResourceConstraint::In(euid.clone())
        );
        let map: HashMap<SlotId, EntityUid> =
            std::iter::once((SlotId::resource(), euid.clone())).collect();
        let p = link(
            "permit(principal,action,resource in ?resource);",
            map.clone(),
        );
        assert_eq!(
            p.resource_constraint(),
            ResourceConstraint::In(euid.clone())
        );
        let p = link("permit(principal,action,resource == ?resource);", map);
        assert_eq!(p.resource_constraint(), ResourceConstraint::Eq(euid));
    }

    fn link(src: &str, values: HashMap<SlotId, EntityUid>) -> Policy {
        let mut pset = PolicySet::new();
        let template = Template::parse(Some("Id".to_string()), src).unwrap();

        pset.add_template(template).unwrap();

        let link_id = PolicyId::from_str("link").unwrap();
        pset.link(PolicyId::from_str("Id").unwrap(), link_id.clone(), values)
            .unwrap();
        pset.policy(&link_id).unwrap().clone()
    }
}

/// Tests in this module are adapted from Core's `policy_set.rs` tests
#[cfg(test)]
mod policy_set_tests {
    use super::*;
    use ast::LinkingError;
    use cool_asserts::assert_matches;

    #[test]
    fn link_conflicts() {
        let mut pset = PolicySet::new();
        let p1 = Policy::parse(Some("id".into()), "permit(principal,action,resource);")
            .expect("Failed to parse");
        pset.add(p1).expect("Failed to add");
        let template = Template::parse(
            Some("t".into()),
            "permit(principal == ?principal, action, resource);",
        )
        .expect("Failed to parse");
        pset.add_template(template).expect("Add failed");

        let env: HashMap<SlotId, EntityUid> =
            std::iter::once((SlotId::principal(), EntityUid::from_strs("Test", "test"))).collect();

        let r = pset.link(
            PolicyId::from_str("t").unwrap(),
            PolicyId::from_str("id").unwrap(),
            env,
        );

        match r {
            Ok(_) => panic!("Should have failed due to conflict"),
            Err(PolicySetError::LinkingError(LinkingError::PolicyIdConflict { id })) => {
                assert_eq!(id, ast::PolicyID::from_string("id"))
            }
            Err(e) => panic!("Incorrect error: {e}"),
        };
    }

    #[test]
    fn policyset_add() {
        let mut pset = PolicySet::new();
        let static_policy = Policy::parse(Some("id".into()), "permit(principal,action,resource);")
            .expect("Failed to parse");
        pset.add(static_policy).expect("Failed to add");

        let template = Template::parse(
            Some("t".into()),
            "permit(principal == ?principal, action, resource);",
        )
        .expect("Failed to parse");
        pset.add_template(template).expect("Failed to add");

        let env1: HashMap<SlotId, EntityUid> =
            std::iter::once((SlotId::principal(), EntityUid::from_strs("Test", "test1"))).collect();
        pset.link(
            PolicyId::from_str("t").unwrap(),
            PolicyId::from_str("link").unwrap(),
            env1,
        )
        .expect("Failed to link");

        let env2: HashMap<SlotId, EntityUid> =
            std::iter::once((SlotId::principal(), EntityUid::from_strs("Test", "test2"))).collect();

        let err = pset
            .link(
                PolicyId::from_str("t").unwrap(),
                PolicyId::from_str("link").unwrap(),
                env2.clone(),
            )
            .expect_err("Should have failed due to conflict with existing link id");
        match err {
            PolicySetError::LinkingError(_) => (),
            e => panic!("Wrong error: {e}"),
        }

        pset.link(
            PolicyId::from_str("t").unwrap(),
            PolicyId::from_str("link2").unwrap(),
            env2,
        )
        .expect("Failed to link");

        let template2 = Template::parse(
            Some("t".into()),
            "forbid(principal, action, resource == ?resource);",
        )
        .expect("Failed to parse");
        pset.add_template(template2)
            .expect_err("should have failed due to conflict on template id");
        let template2 = Template::parse(
            Some("t2".into()),
            "forbid(principal, action, resource == ?resource);",
        )
        .expect("Failed to parse");
        pset.add_template(template2)
            .expect("Failed to add template");
        let env3: HashMap<SlotId, EntityUid> =
            std::iter::once((SlotId::resource(), EntityUid::from_strs("Test", "test3"))).collect();

        pset.link(
            PolicyId::from_str("t").unwrap(),
            PolicyId::from_str("unique3").unwrap(),
            env3.clone(),
        )
        .expect_err("should have failed due to conflict on template id");

        pset.link(
            PolicyId::from_str("t2").unwrap(),
            PolicyId::from_str("unique3").unwrap(),
            env3,
        )
        .expect("should succeed with unique ids");
    }

    #[test]
    fn pset_requests() {
        let template = Template::parse(
            Some("template".into()),
            "permit(principal == ?principal, action, resource);",
        )
        .expect("Template Parse Failure");
        let static_policy = Policy::parse(
            Some("static".into()),
            "permit(principal, action, resource);",
        )
        .expect("Static parse failure");
        let mut pset = PolicySet::new();
        pset.add_template(template).unwrap();
        pset.add(static_policy).unwrap();
        pset.link(
            PolicyId::from_str("template").unwrap(),
            PolicyId::from_str("linked").unwrap(),
            std::iter::once((SlotId::principal(), EntityUid::from_strs("Test", "test"))).collect(),
        )
        .expect("Link failure");

        assert_eq!(pset.templates().count(), 1);
        assert_eq!(pset.policies().count(), 2);
        assert_eq!(pset.policies().filter(|p| p.is_static()).count(), 1);

        assert_eq!(
            pset.template(&"template".parse().unwrap())
                .expect("lookup failed")
                .id(),
            &"template".parse().unwrap()
        );
        assert_eq!(
            pset.policy(&"static".parse().unwrap())
                .expect("lookup failed")
                .id(),
            &"static".parse().unwrap()
        );
        assert_eq!(
            pset.policy(&"linked".parse().unwrap())
                .expect("lookup failed")
                .id(),
            &"linked".parse().unwrap()
        );
    }

    #[test]
    fn link_static_policy() {
        // Linking the `PolicyId` of a static policy should not be allowed.
        // Attempting it should cause an `ExpectedTemplate` error.
        let static_policy = Policy::parse(
            Some("static".into()),
            "permit(principal, action, resource);",
        )
        .expect("Static parse failure");
        let mut pset = PolicySet::new();
        pset.add(static_policy).unwrap();

        let result = pset.link(
            PolicyId::from_str("static").unwrap(),
            PolicyId::from_str("linked").unwrap(),
            HashMap::new(),
        );
        assert_matches!(result, Err(PolicySetError::ExpectedTemplate));
    }

    #[test]
    fn link_linked_policy() {
        let template = Template::parse(
            Some("template".into()),
            "permit(principal == ?principal, action, resource);",
        )
        .expect("Template Parse Failure");
        let mut pset = PolicySet::new();
        pset.add_template(template).unwrap();

        pset.link(
            PolicyId::from_str("template").unwrap(),
            PolicyId::from_str("linked").unwrap(),
            std::iter::once((SlotId::principal(), EntityUid::from_strs("Test", "test"))).collect(),
        )
        .unwrap();

        let result = pset.link(
            PolicyId::from_str("linked").unwrap(),
            PolicyId::from_str("linked2").unwrap(),
            HashMap::new(),
        );
        assert_matches!(
            result,
            Err(PolicySetError::LinkingError(
                LinkingError::NoSuchTemplate { .. }
            ))
        );
    }
}

#[cfg(test)]
mod schema_tests {
    use super::*;
    use cool_asserts::assert_matches;
    use serde_json::json;

    /// A minimal test that a valid Schema parses
    #[test]
    fn valid_schema() {
        Schema::from_json_value(json!(
        { "": {
            "entityTypes": {
                "Photo": {
                    "memberOfTypes": [ "Album" ],
                    "shape": {
                        "type": "Record",
                        "attributes": {
                            "foo": {
                                "type": "Boolean",
                                "required": false
                            }
                        }
                    }
                },
                "Album": {
                    "memberOfTypes": [ ],
                    "shape": {
                        "type": "Record",
                        "attributes": {
                            "foo": {
                                "type": "Boolean",
                                "required": false
                            }
                        }
                    }
                }
            },
            "actions": {
                "view": {
                    "appliesTo": {
                        "principalTypes": ["Photo", "Album"],
                        "resourceTypes": ["Photo"]
                    }
                }
            }
        }}))
        .expect("schema should be valid");
    }

    /// Test that an invalid schema returns the appropriate error
    #[test]
    fn invalid_schema() {
        assert_matches!(
            Schema::from_json_value(json!(
                // Written as a string because duplicate entity types are detected
                // by the serde-json string parser.
                r#""{"": {
                "entityTypes": {
                    "Photo": {
                        "memberOfTypes": [ "Album" ],
                        "shape": {
                            "type": "Record",
                            "attributes": {
                                "foo": {
                                    "type": "Boolean",
                                    "required": false
                                }
                            }
                        }
                    },
                    "Album": {
                        "memberOfTypes": [ ],
                        "shape": {
                            "type": "Record",
                            "attributes": {
                                "foo": {
                                    "type": "Boolean",
                                    "required": false
                                }
                            }
                        }
                    },
                    "Photo": {
                        "memberOfTypes": [ "Album" ],
                        "shape": {
                            "type": "Record",
                            "attributes": {
                                "foo": {
                                    "type": "Boolean",
                                    "required": false
                                }
                            }
                        }
                    }
                },
                "actions": {
                    "view": {
                        "appliesTo": {
                            "principalTypes": ["Photo", "Album"],
                            "resourceTypes": ["Photo"]
                        }
                    }
                }
            }}"#
            )),
            Err(SchemaError::Serde(_))
        );
    }
}

#[cfg(test)]
mod ancestors_tests {
    use super::*;

    #[test]
    fn test_ancestors() {
        let a_euid: EntityUid = EntityUid::from_strs("test", "A");
        let b_euid: EntityUid = EntityUid::from_strs("test", "b");
        let c_euid: EntityUid = EntityUid::from_strs("test", "C");
        let a = Entity::new(a_euid.clone(), HashMap::new(), HashSet::new());
        let b = Entity::new(
            b_euid.clone(),
            HashMap::new(),
            std::iter::once(a_euid.clone()).collect(),
        );
        let c = Entity::new(
            c_euid.clone(),
            HashMap::new(),
            std::iter::once(b_euid.clone()).collect(),
        );
        let es = Entities::from_entities([a, b, c]).unwrap();
        let ans = es.ancestors(&c_euid).unwrap().collect::<HashSet<_>>();
        assert_eq!(ans.len(), 2);
        assert!(ans.contains(&b_euid));
        assert!(ans.contains(&a_euid));
    }
}

/// The main unit tests for schema-based parsing live here, as they require both
/// the Validator and Core packages working together.
///
/// (Core has similar tests, but using a stubbed implementation of Schema.)
#[cfg(test)]
mod schema_based_parsing_tests {
    use std::assert_eq;

    use super::*;
    use cool_asserts::assert_matches;
    use serde_json::json;

    /// Simple test that exercises a variety of attribute types.
    #[test]
    #[allow(clippy::too_many_lines)]
    #[allow(clippy::cognitive_complexity)]
    fn attr_types() {
        let schema = Schema::from_json_value(json!(
        {"": {
            "entityTypes": {
                "Employee": {
                    "memberOfTypes": [],
                    "shape": {
                        "type": "Record",
                        "attributes": {
                            "isFullTime": { "type": "Boolean" },
                            "numDirectReports": { "type": "Long" },
                            "department": { "type": "String" },
                            "manager": { "type": "Entity", "name": "Employee" },
                            "hr_contacts": { "type": "Set", "element": {
                                "type": "Entity", "name": "HR" } },
                            "json_blob": { "type": "Record", "attributes": {
                                "inner1": { "type": "Boolean" },
                                "inner2": { "type": "String" },
                                "inner3": { "type": "Record", "attributes": {
                                    "innerinner": { "type": "Entity", "name": "Employee" }
                                }}
                            }},
                            "home_ip": { "type": "Extension", "name": "ipaddr" },
                            "work_ip": { "type": "Extension", "name": "ipaddr" },
                            "trust_score": { "type": "Extension", "name": "decimal" },
                            "tricky": { "type": "Record", "attributes": {
                                "type": { "type": "String" },
                                "id": { "type": "String" }
                            }}
                        }
                    }
                },
                "HR": {
                    "memberOfTypes": []
                }
            },
            "actions": {
                "view": { }
            }
        }}
        ))
        .expect("should be a valid schema");

        let entitiesjson = json!(
            [
                {
                    "uid": { "type": "Employee", "id": "12UA45" },
                    "attrs": {
                        "isFullTime": true,
                        "numDirectReports": 3,
                        "department": "Sales",
                        "manager": { "type": "Employee", "id": "34FB87" },
                        "hr_contacts": [
                            { "type": "HR", "id": "aaaaa" },
                            { "type": "HR", "id": "bbbbb" }
                        ],
                        "json_blob": {
                            "inner1": false,
                            "inner2": "-*/",
                            "inner3": { "innerinner": { "type": "Employee", "id": "09AE76" }},
                        },
                        "home_ip": "222.222.222.101",
                        "work_ip": { "fn": "ip", "arg": "2.2.2.0/24" },
                        "trust_score": "5.7",
                        "tricky": { "type": "Employee", "id": "34FB87" }
                    },
                    "parents": []
                }
            ]
        );
        // without schema-based parsing, `home_ip` and `trust_score` are
        // strings, `manager` and `work_ip` are Records, `hr_contacts` contains
        // Records, and `json_blob.inner3.innerinner` is a Record
        let parsed = Entities::from_json_value(entitiesjson.clone(), None)
            .expect("Should parse without error");
        assert_eq!(parsed.iter().count(), 1);
        let parsed = parsed
            .get(&EntityUid::from_strs("Employee", "12UA45"))
            .expect("that should be the employee id");
        assert_eq!(
            parsed.attr("home_ip"),
            Some(Ok(EvalResult::String("222.222.222.101".into())))
        );
        assert_eq!(
            parsed.attr("trust_score"),
            Some(Ok(EvalResult::String("5.7".into())))
        );
        assert!(matches!(
            parsed.attr("manager"),
            Some(Ok(EvalResult::Record(_)))
        ));
        assert!(matches!(
            parsed.attr("work_ip"),
            Some(Ok(EvalResult::Record(_)))
        ));
        {
            let Some(Ok(EvalResult::Set(set))) = parsed.attr("hr_contacts") else {
                panic!("expected hr_contacts attr to exist and be a Set")
            };
            let contact = set.iter().next().expect("should be at least one contact");
            assert!(matches!(contact, EvalResult::Record(_)));
        };
        {
            let Some(Ok(EvalResult::Record(rec))) = parsed.attr("json_blob") else {
                panic!("expected json_blob attr to exist and be a Record")
            };
            let inner3 = rec.get("inner3").expect("expected inner3 attr to exist");
            let EvalResult::Record(rec) = inner3 else {
                panic!("expected inner3 to be a Record")
            };
            let innerinner = rec
                .get("innerinner")
                .expect("expected innerinner attr to exist");
            assert!(matches!(innerinner, EvalResult::Record(_)));
        };
        // but with schema-based parsing, we get these other types
        let parsed = Entities::from_json_value(entitiesjson, Some(&schema))
            .expect("Should parse without error");
        assert_eq!(parsed.iter().count(), 1);
        let parsed = parsed
            .get(&EntityUid::from_strs("Employee", "12UA45"))
            .expect("that should be the employee id");
        assert_eq!(parsed.attr("isFullTime"), Some(Ok(EvalResult::Bool(true))));
        assert_eq!(
            parsed.attr("numDirectReports"),
            Some(Ok(EvalResult::Long(3)))
        );
        assert_eq!(
            parsed.attr("department"),
            Some(Ok(EvalResult::String("Sales".into())))
        );
        assert_eq!(
            parsed.attr("manager"),
            Some(Ok(EvalResult::EntityUid(EntityUid::from_strs(
                "Employee", "34FB87"
            ))))
        );
        {
            let Some(Ok(EvalResult::Set(set))) = parsed.attr("hr_contacts") else {
                panic!("expected hr_contacts attr to exist and be a Set")
            };
            let contact = set.iter().next().expect("should be at least one contact");
            assert!(matches!(contact, EvalResult::EntityUid(_)));
        };
        {
            let Some(Ok(EvalResult::Record(rec))) = parsed.attr("json_blob") else {
                panic!("expected json_blob attr to exist and be a Record")
            };
            let inner3 = rec.get("inner3").expect("expected inner3 attr to exist");
            let EvalResult::Record(rec) = inner3 else {
                panic!("expected inner3 to be a Record")
            };
            let innerinner = rec
                .get("innerinner")
                .expect("expected innerinner attr to exist");
            assert!(matches!(innerinner, EvalResult::EntityUid(_)));
        };
        assert_eq!(
            parsed.attr("home_ip"),
            Some(Ok(EvalResult::ExtensionValue("222.222.222.101/32".into())))
        );
        assert_eq!(
            parsed.attr("work_ip"),
            Some(Ok(EvalResult::ExtensionValue("2.2.2.0/24".into())))
        );
        assert_eq!(
            parsed.attr("trust_score"),
            Some(Ok(EvalResult::ExtensionValue("5.7000".into())))
        );

        // simple type mismatch with expected type
        let entitiesjson = json!(
            [
                {
                    "uid": { "type": "Employee", "id": "12UA45" },
                    "attrs": {
                        "isFullTime": true,
                        "numDirectReports": "3",
                        "department": "Sales",
                        "manager": { "type": "Employee", "id": "34FB87" },
                        "hr_contacts": [
                            { "type": "HR", "id": "aaaaa" },
                            { "type": "HR", "id": "bbbbb" }
                        ],
                        "json_blob": {
                            "inner1": false,
                            "inner2": "-*/",
                            "inner3": { "innerinner": { "type": "Employee", "id": "09AE76" }},
                        },
                        "home_ip": "222.222.222.101",
                        "work_ip": { "fn": "ip", "arg": "2.2.2.0/24" },
                        "trust_score": "5.7",
                        "tricky": { "type": "Employee", "id": "34FB87" }
                    },
                    "parents": []
                }
            ]
        );
        let err = Entities::from_json_value(entitiesjson, Some(&schema))
            .expect_err("should fail due to type mismatch on numDirectReports");
        assert!(
            err.to_string().contains(r#"in attribute "numDirectReports" on Employee::"12UA45", type mismatch: attribute was expected to have type long, but actually has type string"#),
            "actual error message was {err}"
        );

        // another simple type mismatch with expected type
        let entitiesjson = json!(
            [
                {
                    "uid": { "type": "Employee", "id": "12UA45" },
                    "attrs": {
                        "isFullTime": true,
                        "numDirectReports": 3,
                        "department": "Sales",
                        "manager": "34FB87",
                        "hr_contacts": [
                            { "type": "HR", "id": "aaaaa" },
                            { "type": "HR", "id": "bbbbb" }
                        ],
                        "json_blob": {
                            "inner1": false,
                            "inner2": "-*/",
                            "inner3": { "innerinner": { "type": "Employee", "id": "09AE76" }},
                        },
                        "home_ip": "222.222.222.101",
                        "work_ip": { "fn": "ip", "arg": "2.2.2.0/24" },
                        "trust_score": "5.7",
                        "tricky": { "type": "Employee", "id": "34FB87" }
                    },
                    "parents": []
                }
            ]
        );
        let err = Entities::from_json_value(entitiesjson, Some(&schema))
            .expect_err("should fail due to type mismatch on manager");
        assert!(
            err.to_string()
                .contains(r#"in attribute "manager" on Employee::"12UA45", expected a literal entity reference, but got: "34FB87""#),
            "actual error message was {err}"
        );

        // type mismatch where we expect a set and get just a single element
        let entitiesjson = json!(
            [
                {
                    "uid": { "type": "Employee", "id": "12UA45" },
                    "attrs": {
                        "isFullTime": true,
                        "numDirectReports": 3,
                        "department": "Sales",
                        "manager": { "type": "Employee", "id": "34FB87" },
                        "hr_contacts": { "type": "HR", "id": "aaaaa" },
                        "json_blob": {
                            "inner1": false,
                            "inner2": "-*/",
                            "inner3": { "innerinner": { "type": "Employee", "id": "09AE76" }},
                        },
                        "home_ip": "222.222.222.101",
                        "work_ip": { "fn": "ip", "arg": "2.2.2.0/24" },
                        "trust_score": "5.7",
                        "tricky": { "type": "Employee", "id": "34FB87" }
                    },
                    "parents": []
                }
            ]
        );
        let err = Entities::from_json_value(entitiesjson, Some(&schema))
            .expect_err("should fail due to type mismatch on hr_contacts");
        assert!(
            err.to_string().contains(r#"in attribute "hr_contacts" on Employee::"12UA45", type mismatch: attribute was expected to have type (set of (entity of type HR)), but actually has type record with attributes: ("#),
            "actual error message was {err}"
        );

        // type mismatch where we just get the wrong entity type
        let entitiesjson = json!(
            [
                {
                    "uid": { "type": "Employee", "id": "12UA45" },
                    "attrs": {
                        "isFullTime": true,
                        "numDirectReports": 3,
                        "department": "Sales",
                        "manager": { "type": "HR", "id": "34FB87" },
                        "hr_contacts": [
                            { "type": "HR", "id": "aaaaa" },
                            { "type": "HR", "id": "bbbbb" }
                        ],
                        "json_blob": {
                            "inner1": false,
                            "inner2": "-*/",
                            "inner3": { "innerinner": { "type": "Employee", "id": "09AE76" }},
                        },
                        "home_ip": "222.222.222.101",
                        "work_ip": { "fn": "ip", "arg": "2.2.2.0/24" },
                        "trust_score": "5.7",
                        "tricky": { "type": "Employee", "id": "34FB87" }
                    },
                    "parents": []
                }
            ]
        );
        let err = Entities::from_json_value(entitiesjson, Some(&schema))
            .expect_err("should fail due to type mismatch on manager");
        assert!(
            err.to_string().contains(r#"in attribute "manager" on Employee::"12UA45", type mismatch: attribute was expected to have type (entity of type Employee), but actually has type (entity of type HR)"#),
            "actual error message was {err}"
        );

        // type mismatch where we're expecting an extension type and get a
        // different extension type
        let entitiesjson = json!(
            [
                {
                    "uid": { "type": "Employee", "id": "12UA45" },
                    "attrs": {
                        "isFullTime": true,
                        "numDirectReports": 3,
                        "department": "Sales",
                        "manager": { "type": "Employee", "id": "34FB87" },
                        "hr_contacts": [
                            { "type": "HR", "id": "aaaaa" },
                            { "type": "HR", "id": "bbbbb" }
                        ],
                        "json_blob": {
                            "inner1": false,
                            "inner2": "-*/",
                            "inner3": { "innerinner": { "type": "Employee", "id": "09AE76" }},
                        },
                        "home_ip": { "fn": "decimal", "arg": "3.33" },
                        "work_ip": { "fn": "ip", "arg": "2.2.2.0/24" },
                        "trust_score": "5.7",
                        "tricky": { "type": "Employee", "id": "34FB87" }
                    },
                    "parents": []
                }
            ]
        );
        let err = Entities::from_json_value(entitiesjson, Some(&schema))
            .expect_err("should fail due to type mismatch on home_ip");
        assert!(
            err.to_string().contains(r#"in attribute "home_ip" on Employee::"12UA45", type mismatch: attribute was expected to have type ipaddr, but actually has type decimal"#),
            "actual error message was {err}"
        );

        // missing a record attribute entirely
        let entitiesjson = json!(
            [
                {
                    "uid": { "type": "Employee", "id": "12UA45" },
                    "attrs": {
                        "isFullTime": true,
                        "numDirectReports": 3,
                        "department": "Sales",
                        "manager": { "type": "Employee", "id": "34FB87" },
                        "hr_contacts": [
                            { "type": "HR", "id": "aaaaa" },
                            { "type": "HR", "id": "bbbbb" }
                        ],
                        "json_blob": {
                            "inner1": false,
                            "inner3": { "innerinner": { "type": "Employee", "id": "09AE76" }},
                        },
                        "home_ip": "222.222.222.101",
                        "work_ip": { "fn": "ip", "arg": "2.2.2.0/24" },
                        "trust_score": "5.7",
                        "tricky": { "type": "Employee", "id": "34FB87" }
                    },
                    "parents": []
                }
            ]
        );
        let err = Entities::from_json_value(entitiesjson, Some(&schema))
            .expect_err("should fail due to missing attribute \"inner2\"");
        assert!(
            err.to_string().contains(r#"in attribute "json_blob" on Employee::"12UA45", expected the record to have an attribute "inner2", but it doesn't"#),
            "actual error message was {err}"
        );

        // record attribute has the wrong type
        let entitiesjson = json!(
            [
                {
                    "uid": { "type": "Employee", "id": "12UA45" },
                    "attrs": {
                        "isFullTime": true,
                        "numDirectReports": 3,
                        "department": "Sales",
                        "manager": { "type": "Employee", "id": "34FB87" },
                        "hr_contacts": [
                            { "type": "HR", "id": "aaaaa" },
                            { "type": "HR", "id": "bbbbb" }
                        ],
                        "json_blob": {
                            "inner1": 33,
                            "inner2": "-*/",
                            "inner3": { "innerinner": { "type": "Employee", "id": "09AE76" }},
                        },
                        "home_ip": "222.222.222.101",
                        "work_ip": { "fn": "ip", "arg": "2.2.2.0/24" },
                        "trust_score": "5.7",
                        "tricky": { "type": "Employee", "id": "34FB87" }
                    },
                    "parents": []
                }
            ]
        );
        let err = Entities::from_json_value(entitiesjson, Some(&schema))
            .expect_err("should fail due to type mismatch on attribute \"inner1\"");
        assert!(
            err.to_string().contains(r#"in attribute "json_blob" on Employee::"12UA45", type mismatch: attribute was expected to have type record with attributes: "#),
            "actual error message was {err}"
        );

        let entitiesjson = json!(
            [
                {
                    "uid": { "__entity": { "type": "Employee", "id": "12UA45" } },
                    "attrs": {
                        "isFullTime": true,
                        "numDirectReports": 3,
                        "department": "Sales",
                        "manager": { "__entity": { "type": "Employee", "id": "34FB87" } },
                        "hr_contacts": [
                            { "type": "HR", "id": "aaaaa" },
                            { "type": "HR", "id": "bbbbb" }
                        ],
                        "json_blob": {
                            "inner1": false,
                            "inner2": "-*/",
                            "inner3": { "innerinner": { "type": "Employee", "id": "09AE76" }},
                        },
                        "home_ip": { "__extn": { "fn": "ip", "arg": "222.222.222.101" } },
                        "work_ip": { "__extn": { "fn": "ip", "arg": "2.2.2.0/24" } },
                        "trust_score": { "__extn": { "fn": "decimal", "arg": "5.7" } },
                        "tricky": { "type": "Employee", "id": "34FB87" }
                    },
                    "parents": []
                }
            ]
        );

        Entities::from_json_value(entitiesjson, Some(&schema))
            .expect("this version with explicit __entity and __extn escapes should also pass");
    }

    /// Test that involves namespaced entity types
    #[test]
    fn namespaces() {
        let schema = Schema::from_str(
            r#"
        {"XYZCorp": {
            "entityTypes": {
                "Employee": {
                    "memberOfTypes": [],
                    "shape": {
                        "type": "Record",
                        "attributes": {
                            "isFullTime": { "type": "Boolean" },
                            "department": { "type": "String" },
                            "manager": {
                                "type": "Entity",
                                "name": "XYZCorp::Employee"
                            }
                        }
                    }
                }
            },
            "actions": {
                "view": {}
            }
        }}
        "#,
        )
        .expect("should be a valid schema");

        let entitiesjson = json!(
            [
                {
                    "uid": { "type": "XYZCorp::Employee", "id": "12UA45" },
                    "attrs": {
                        "isFullTime": true,
                        "department": "Sales",
                        "manager": { "type": "XYZCorp::Employee", "id": "34FB87" }
                    },
                    "parents": []
                }
            ]
        );
        let parsed = Entities::from_json_value(entitiesjson, Some(&schema))
            .expect("Should parse without error");
        assert_eq!(parsed.iter().count(), 1);
        let parsed = parsed
            .get(&EntityUid::from_strs("XYZCorp::Employee", "12UA45"))
            .expect("that should be the employee type and id");
        assert_eq!(parsed.attr("isFullTime"), Some(Ok(EvalResult::Bool(true))));
        assert_eq!(
            parsed.attr("department"),
            Some(Ok(EvalResult::String("Sales".into())))
        );
        assert_eq!(
            parsed.attr("manager"),
            Some(Ok(EvalResult::EntityUid(EntityUid::from_strs(
                "XYZCorp::Employee",
                "34FB87"
            ))))
        );

        let entitiesjson = json!(
            [
                {
                    "uid": { "type": "XYZCorp::Employee", "id": "12UA45" },
                    "attrs": {
                        "isFullTime": true,
                        "department": "Sales",
                        "manager": { "type": "Employee", "id": "34FB87" }
                    },
                    "parents": []
                }
            ]
        );
        let err = Entities::from_json_value(entitiesjson, Some(&schema))
            .expect_err("should fail due to manager being wrong entity type (missing namespace)");
        assert!(
            err.to_string().contains(r#"in attribute "manager" on XYZCorp::Employee::"12UA45", type mismatch: attribute was expected to have type (entity of type XYZCorp::Employee), but actually has type (entity of type Employee)"#),
            "actual error message was {err}"
        );
    }

    /// Test that involves optional attributes
    #[test]
    fn optional_attrs() {
        let schema = Schema::from_str(
            r#"
        {"": {
            "entityTypes": {
                "Employee": {
                    "memberOfTypes": [],
                    "shape": {
                        "type": "Record",
                        "attributes": {
                            "isFullTime": { "type": "Boolean" },
                            "department": { "type": "String", "required": false },
                            "manager": { "type": "Entity", "name": "Employee" }
                        }
                    }
                }
            },
            "actions": {
                "view": {}
            }
        }}
        "#,
        )
        .expect("should be a valid schema");

        // all good here
        let entitiesjson = json!(
            [
                {
                    "uid": { "type": "Employee", "id": "12UA45" },
                    "attrs": {
                        "isFullTime": true,
                        "department": "Sales",
                        "manager": { "type": "Employee", "id": "34FB87" }
                    },
                    "parents": []
                }
            ]
        );
        let parsed = Entities::from_json_value(entitiesjson, Some(&schema))
            .expect("Should parse without error");
        assert_eq!(parsed.iter().count(), 1);

        // "department" shouldn't be required
        let entitiesjson = json!(
            [
                {
                    "uid": { "type": "Employee", "id": "12UA45" },
                    "attrs": {
                        "isFullTime": true,
                        "manager": { "type": "Employee", "id": "34FB87" }
                    },
                    "parents": []
                }
            ]
        );
        let parsed = Entities::from_json_value(entitiesjson, Some(&schema))
            .expect("Should parse without error");
        assert_eq!(parsed.iter().count(), 1);
    }

    /// Test that involves open entities
    #[test]
    #[should_panic(
        expected = "UnsupportedFeature(\"records and entities with additional attributes are not yet implemented\")"
    )]
    fn open_entities() {
        let schema = Schema::from_str(
            r#"
        {"": {
            "entityTypes": {
                "Employee": {
                    "memberOfTypes": [],
                    "shape": {
                        "type": "Record",
                        "attributes": {
                            "isFullTime": { "type": "Boolean" },
                            "department": { "type": "String", "required": false },
                            "manager": { "type": "Entity", "name": "Employee" }
                        },
                        "additionalAttributes": true
                    }
                }
            },
            "actions": {
                "view": {}
            }
        }}
        "#,
        )
        .expect("should be a valid schema");

        // all good here
        let entitiesjson = json!(
            [
                {
                    "uid": { "type": "Employee", "id": "12UA45" },
                    "attrs": {
                        "isFullTime": true,
                        "department": "Sales",
                        "manager": { "type": "Employee", "id": "34FB87" }
                    },
                    "parents": []
                }
            ]
        );
        let parsed = Entities::from_json_value(entitiesjson, Some(&schema))
            .expect("Should parse without error");
        assert_eq!(parsed.iter().count(), 1);

        // providing another attribute "foobar" should be OK
        let entitiesjson = json!(
            [
                {
                    "uid": { "type": "Employee", "id": "12UA45" },
                    "attrs": {
                        "isFullTime": true,
                        "foobar": 234,
                        "manager": { "type": "Employee", "id": "34FB87" }
                    },
                    "parents": []
                }
            ]
        );
        let parsed = Entities::from_json_value(entitiesjson, Some(&schema))
            .expect("Should parse without error");
        assert_eq!(parsed.iter().count(), 1);
    }

    #[test]
    fn schema_sanity_check() {
        let src = "{ , .. }";
        assert_matches!(Schema::from_str(src), Err(super::SchemaError::Serde(_)));
    }

    #[test]
    fn template_constraint_sanity_checks() {
        assert!(!TemplatePrincipalConstraint::Any.has_slot());
        assert!(!TemplatePrincipalConstraint::In(Some(EntityUid::from_strs("a", "a"))).has_slot());
        assert!(!TemplatePrincipalConstraint::Eq(Some(EntityUid::from_strs("a", "a"))).has_slot());
        assert!(TemplatePrincipalConstraint::In(None).has_slot());
        assert!(TemplatePrincipalConstraint::Eq(None).has_slot());
        assert!(!TemplateResourceConstraint::Any.has_slot());
        assert!(!TemplateResourceConstraint::In(Some(EntityUid::from_strs("a", "a"))).has_slot());
        assert!(!TemplateResourceConstraint::Eq(Some(EntityUid::from_strs("a", "a"))).has_slot());
        assert!(TemplateResourceConstraint::In(None).has_slot());
        assert!(TemplateResourceConstraint::Eq(None).has_slot());
    }

    #[test]
    fn template_principal_constraints() {
        let src = r#"
            permit(principal, action, resource);
        "#;
        let t = Template::parse(None, src).unwrap();
        assert_eq!(t.principal_constraint(), TemplatePrincipalConstraint::Any);

        let src = r#"
            permit(principal == ?principal, action, resource);
        "#;
        let t = Template::parse(None, src).unwrap();
        assert_eq!(
            t.principal_constraint(),
            TemplatePrincipalConstraint::Eq(None)
        );

        let src = r#"
            permit(principal == A::"a", action, resource);
        "#;
        let t = Template::parse(None, src).unwrap();
        assert_eq!(
            t.principal_constraint(),
            TemplatePrincipalConstraint::Eq(Some(EntityUid::from_strs("A", "a")))
        );

        let src = r#"
            permit(principal in ?principal, action, resource);
        "#;
        let t = Template::parse(None, src).unwrap();
        assert_eq!(
            t.principal_constraint(),
            TemplatePrincipalConstraint::In(None)
        );

        let src = r#"
            permit(principal in A::"a", action, resource);
        "#;
        let t = Template::parse(None, src).unwrap();
        assert_eq!(
            t.principal_constraint(),
            TemplatePrincipalConstraint::In(Some(EntityUid::from_strs("A", "a")))
        );
    }

    #[test]
    fn template_action_constraints() {
        let src = r#"
            permit(principal, action, resource);
        "#;
        let t = Template::parse(None, src).unwrap();
        assert_eq!(t.action_constraint(), ActionConstraint::Any);

        let src = r#"
            permit(principal, action == Action::"A", resource);
        "#;
        let t = Template::parse(None, src).unwrap();
        assert_eq!(
            t.action_constraint(),
            ActionConstraint::Eq(EntityUid::from_strs("Action", "A"))
        );

        let src = r#"
            permit(principal, action in [Action::"A", Action::"B"], resource);
        "#;
        let t = Template::parse(None, src).unwrap();
        assert_eq!(
            t.action_constraint(),
            ActionConstraint::In(vec![
                EntityUid::from_strs("Action", "A"),
                EntityUid::from_strs("Action", "B")
            ])
        );
    }

    #[test]
    fn template_resource_constraints() {
        let src = r#"
            permit(principal, action, resource);
        "#;
        let t = Template::parse(None, src).unwrap();
        assert_eq!(t.resource_constraint(), TemplateResourceConstraint::Any);

        let src = r#"
            permit(principal, action, resource == ?resource);
        "#;
        let t = Template::parse(None, src).unwrap();
        assert_eq!(
            t.resource_constraint(),
            TemplateResourceConstraint::Eq(None)
        );

        let src = r#"
            permit(principal, action, resource == A::"a");
        "#;
        let t = Template::parse(None, src).unwrap();
        assert_eq!(
            t.resource_constraint(),
            TemplateResourceConstraint::Eq(Some(EntityUid::from_strs("A", "a")))
        );

        let src = r#"
            permit(principal, action, resource in ?resource);
        "#;
        let t = Template::parse(None, src).unwrap();
        assert_eq!(
            t.resource_constraint(),
            TemplateResourceConstraint::In(None)
        );

        let src = r#"
            permit(principal, action, resource in A::"a");
        "#;
        let t = Template::parse(None, src).unwrap();
        assert_eq!(
            t.resource_constraint(),
            TemplateResourceConstraint::In(Some(EntityUid::from_strs("A", "a")))
        );
    }

    #[test]
    fn schema_namespace() {
        let fragment: SchemaFragment = r#"
        {
            "Foo::Bar": {
                "entityTypes": {},
                "actions": {}
            }
        }
        "#
        .parse()
        .unwrap();
        let namespaces = fragment.namespaces().next().unwrap();
        assert_eq!(
            namespaces.map(|ns| ns.to_string()),
            Some("Foo::Bar".to_string())
        );
        let _schema: Schema = fragment.try_into().expect("Should convert to schema");

        let fragment: SchemaFragment = r#"
        {
            "": {
                "entityTypes": {},
                "actions": {}
            }
        }
        "#
        .parse()
        .unwrap();
        let namespaces = fragment.namespaces().next().unwrap();
        assert_eq!(namespaces, None);
        let _schema: Schema = fragment.try_into().expect("Should convert to schema");
    }

    #[test]
    fn load_multiple_namespaces() {
        let fragment = SchemaFragment::from_json_value(json!({
            "Foo::Bar": {
                "entityTypes": {
                    "Baz": {
                        "memberOfTypes": ["Bar::Foo::Baz"]
                    }
                },
                "actions": {}
            },
            "Bar::Foo": {
                "entityTypes": {
                    "Baz": {
                        "memberOfTypes": ["Foo::Bar::Baz"]
                    }
                },
                "actions": {}
            }
        }))
        .unwrap();

        let schema = Schema::from_schema_fragments([fragment]).unwrap();

        assert!(schema
            .0
            .get_entity_type(&"Foo::Bar::Baz".parse().unwrap())
            .is_some());
        assert!(schema
            .0
            .get_entity_type(&"Bar::Foo::Baz".parse().unwrap())
            .is_some());
    }

    #[test]
    fn get_attributes_from_schema() {
        let fragment: SchemaFragment = SchemaFragment::from_json_value(json!({
        "": {
            "entityTypes": {},
            "actions": {
                "A": {},
                "B": {
                    "memberOf": [{"id": "A"}]
                },
                "C": {
                    "memberOf": [{"id": "A"}]
                },
                "D": {
                    "memberOf": [{"id": "B"}, {"id": "C"}]
                },
                "E": {
                    "memberOf": [{"id": "D"}]
                }
            }
        }}))
        .unwrap();

        let schema = Schema::from_schema_fragments([fragment]).unwrap();
        let action_entities = schema.action_entities().unwrap();

        let a_euid = EntityUid::from_strs("Action", "A");
        let b_euid = EntityUid::from_strs("Action", "B");
        let c_euid = EntityUid::from_strs("Action", "C");
        let d_euid = EntityUid::from_strs("Action", "D");
        let e_euid = EntityUid::from_strs("Action", "E");

        assert_eq!(
            action_entities,
            Entities::from_entities([
                Entity::new(a_euid.clone(), HashMap::new(), HashSet::new()),
                Entity::new(
                    b_euid.clone(),
                    HashMap::new(),
                    HashSet::from([a_euid.clone()])
                ),
                Entity::new(
                    c_euid.clone(),
                    HashMap::new(),
                    HashSet::from([a_euid.clone()])
                ),
                Entity::new(
                    d_euid.clone(),
                    HashMap::new(),
                    HashSet::from([a_euid.clone(), b_euid.clone(), c_euid.clone()])
                ),
                Entity::new(
                    e_euid,
                    HashMap::new(),
                    HashSet::from([a_euid, b_euid, c_euid, d_euid])
                ),
            ])
            .unwrap()
        );
    }
=======
>>>>>>> adb97597
}<|MERGE_RESOLUTION|>--- conflicted
+++ resolved
@@ -43,12 +43,7 @@
 use cedar_policy_core::evaluator::RestrictedEvaluator;
 use cedar_policy_core::extensions::Extensions;
 use cedar_policy_core::parser;
-<<<<<<< HEAD
-pub use cedar_policy_core::parser::err::ParseErrors;
-use cedar_policy_core::parser::SourceInfo;
 use cedar_policy_core::slicer::Slicer;
-=======
->>>>>>> adb97597
 use cedar_policy_core::FromNormalizedStr;
 use cedar_policy_validator::RequestValidationError; // this type is unsuitable for `pub use` because it contains internal types like `EntityUID` and `EntityType`
 use itertools::{Either, Itertools};
@@ -3648,7 +3643,6 @@
         // Evaluate under the empty slot map, as an expression should not have slots
         eval.interpret(&expr.0, &ast::SlotEnv::new())?,
     ))
-<<<<<<< HEAD
 }
 
 /// Get a slice of a policy set based on a reques and a store
@@ -3658,1701 +3652,5 @@
     policy_set: &PolicySet,
 ) -> PolicySet {
     let slicer = Slicer::new(&policy_set.ast, &entities.0);
-    PolicySet::from_ast(slicer.get_slice(&request.0))
-}
-
-#[cfg(test)]
-#[cfg(feature = "partial-eval")]
-mod partial_eval_test {
-    use std::collections::HashSet;
-
-    use crate::{AuthorizationError, PolicyId, PolicySet, ResidualResponse};
-
-    #[test]
-    fn test_pe_response_constructor() {
-        let p: PolicySet = "permit(principal, action, resource);".parse().unwrap();
-        let reason: HashSet<PolicyId> = std::iter::once("id1".parse().unwrap()).collect();
-        let errors: Vec<AuthorizationError> = std::iter::empty().collect();
-        let a = ResidualResponse::new(p.clone(), reason.clone(), errors.clone());
-        assert_eq!(a.diagnostics().errors, errors);
-        assert_eq!(a.diagnostics().reason, reason);
-        assert_eq!(a.residuals(), &p);
-    }
-}
-
-#[cfg(test)]
-mod entity_uid_tests {
-    use super::*;
-
-    /// building an `EntityUid` from components
-    #[test]
-    fn entity_uid_from_parts() {
-        let entity_id = EntityId::from_str("bobby").expect("failed at constructing EntityId");
-        let entity_type_name = EntityTypeName::from_str("Chess::Master")
-            .expect("failed at constructing EntityTypeName");
-        let euid = EntityUid::from_type_name_and_id(entity_type_name, entity_id);
-        assert_eq!(euid.id().as_ref(), "bobby");
-        assert_eq!(euid.type_name().to_string(), "Chess::Master");
-        assert_eq!(euid.type_name().basename(), "Master");
-        assert_eq!(euid.type_name().namespace(), "Chess");
-        assert_eq!(euid.type_name().namespace_components().count(), 1);
-    }
-
-    /// building an `EntityUid` from components, with no namespace
-    #[test]
-    fn entity_uid_no_namespace() {
-        let entity_id = EntityId::from_str("bobby").expect("failed at constructing EntityId");
-        let entity_type_name =
-            EntityTypeName::from_str("User").expect("failed at constructing EntityTypeName");
-        let euid = EntityUid::from_type_name_and_id(entity_type_name, entity_id);
-        assert_eq!(euid.id().as_ref(), "bobby");
-        assert_eq!(euid.type_name().to_string(), "User");
-        assert_eq!(euid.type_name().basename(), "User");
-        assert_eq!(euid.type_name().namespace(), String::new());
-        assert_eq!(euid.type_name().namespace_components().count(), 0);
-    }
-
-    /// building an `EntityUid` from components, with many nested namespaces
-    #[test]
-    fn entity_uid_nested_namespaces() {
-        let entity_id = EntityId::from_str("bobby").expect("failed at constructing EntityId");
-        let entity_type_name = EntityTypeName::from_str("A::B::C::D::Z")
-            .expect("failed at constructing EntityTypeName");
-        let euid = EntityUid::from_type_name_and_id(entity_type_name, entity_id);
-        assert_eq!(euid.id().as_ref(), "bobby");
-        assert_eq!(euid.type_name().to_string(), "A::B::C::D::Z");
-        assert_eq!(euid.type_name().basename(), "Z");
-        assert_eq!(euid.type_name().namespace(), "A::B::C::D");
-        assert_eq!(euid.type_name().namespace_components().count(), 4);
-    }
-
-    /// building an `EntityUid` from components, including escapes
-    #[test]
-    fn entity_uid_with_escape() {
-        // EntityId contains some things that look like escapes
-        let entity_id = EntityId::from_str(r"bobby\'s sister:\nVeronica")
-            .expect("failed at constructing EntityId");
-        let entity_type_name = EntityTypeName::from_str("Hockey::Master")
-            .expect("failed at constructing EntityTypeName");
-        let euid = EntityUid::from_type_name_and_id(entity_type_name, entity_id);
-        // these are passed through (no escape interpretation):
-        //   the EntityId has the literal backslash characters in it
-        assert_eq!(euid.id().as_ref(), r"bobby\'s sister:\nVeronica");
-        assert_eq!(euid.type_name().to_string(), "Hockey::Master");
-        assert_eq!(euid.type_name().basename(), "Master");
-        assert_eq!(euid.type_name().namespace(), "Hockey");
-        assert_eq!(euid.type_name().namespace_components().count(), 1);
-    }
-
-    /// building an `EntityUid` from components, including backslashes
-    #[test]
-    fn entity_uid_with_backslashes() {
-        // backslashes preceding a variety of characters
-        let entity_id =
-            EntityId::from_str(r#"\ \a \b \' \" \\"#).expect("failed at constructing EntityId");
-        let entity_type_name =
-            EntityTypeName::from_str("Test::User").expect("failed at constructing EntityTypeName");
-        let euid = EntityUid::from_type_name_and_id(entity_type_name, entity_id);
-        // the backslashes appear the same way in the EntityId
-        assert_eq!(euid.id().as_ref(), r#"\ \a \b \' \" \\"#);
-        assert_eq!(euid.type_name().to_string(), "Test::User");
-    }
-
-    /// building an `EntityUid` from components, including single and double quotes (and backslashes)
-    #[test]
-    fn entity_uid_with_quotes() {
-        let euid: EntityUid = EntityUid::from_type_name_and_id(
-            EntityTypeName::from_str("Test::User").unwrap(),
-            EntityId::from_str(r#"b'ob"by\'s sis\"ter"#).unwrap(),
-        );
-        // EntityId is passed through (no escape interpretation):
-        //   the EntityId has all the same literal characters in it
-        assert_eq!(euid.id().as_ref(), r#"b'ob"by\'s sis\"ter"#);
-        assert_eq!(euid.type_name().to_string(), r#"Test::User"#);
-    }
-
-    /// building an `EntityUid` from components, including whitespace in various places
-    #[test]
-    fn entity_uid_with_whitespace() {
-        EntityTypeName::from_str("A ::   B::C").expect_err("should fail due to RFC 9");
-        EntityTypeName::from_str(" A :: B\n::C \n  ::D\n").expect_err("should fail due to RFC 9");
-
-        // but embedded whitespace should be OK when parsing an actual policy
-        let policy = Policy::from_str(
-            r#"permit(principal == A ::   B::C :: " hi there are spaces ", action, resource);"#,
-        )
-        .expect("should succeed, see RFC 9");
-        let euid = match policy.principal_constraint() {
-            PrincipalConstraint::Eq(euid) => euid,
-            _ => panic!("expected Eq constraint"),
-        };
-        assert_eq!(euid.id().as_ref(), " hi there are spaces ");
-        assert_eq!(euid.type_name().to_string(), "A::B::C"); // expect to have been normalized
-        assert_eq!(euid.type_name().basename(), "C");
-        assert_eq!(euid.type_name().namespace(), "A::B");
-        assert_eq!(euid.type_name().namespace_components().count(), 2);
-
-        let policy = Policy::from_str(
-            r#"
-permit(principal ==  A :: B
-    ::C
-    :: D
-    ::  " hi there are
-    spaces and
-    newlines ", action, resource);"#,
-        )
-        .expect("should succeed, see RFC 9");
-        let euid = match policy.principal_constraint() {
-            PrincipalConstraint::Eq(euid) => euid,
-            _ => panic!("expected Eq constraint"),
-        };
-        assert_eq!(
-            euid.id().as_ref(),
-            " hi there are\n    spaces and\n    newlines "
-        );
-        assert_eq!(euid.type_name().to_string(), "A::B::C::D"); // expect to have been normalized
-        assert_eq!(euid.type_name().basename(), "D");
-        assert_eq!(euid.type_name().namespace(), "A::B::C");
-        assert_eq!(euid.type_name().namespace_components().count(), 3);
-    }
-
-    #[test]
-    fn malformed_entity_type_name_should_fail() {
-        let result = EntityTypeName::from_str("I'm an invalid name");
-
-        assert!(matches!(result, Err(ParseErrors(_))));
-        let error = result.err().unwrap();
-        assert!(error.to_string().contains("invalid token"));
-    }
-
-    /// parsing an `EntityUid` from string
-    #[test]
-    fn parse_euid() {
-        let parsed_eid: EntityUid = r#"Test::User::"bobby""#.parse().expect("Failed to parse");
-        assert_eq!(parsed_eid.id().as_ref(), r#"bobby"#);
-        assert_eq!(parsed_eid.type_name().to_string(), r#"Test::User"#);
-    }
-
-    /// parsing an `EntityUid` from string, including escapes
-    #[test]
-    fn parse_euid_with_escape() {
-        // the EntityUid string has an escaped single-quote and escaped double-quote
-        let parsed_eid: EntityUid = r#"Test::User::"b\'ob\"by""#.parse().expect("Failed to parse");
-        // the escapes were interpreted:
-        //   the EntityId has single-quote and double-quote characters (but no backslash characters)
-        assert_eq!(parsed_eid.id().as_ref(), r#"b'ob"by"#);
-        assert_eq!(parsed_eid.type_name().to_string(), r#"Test::User"#);
-    }
-
-    /// parsing an `EntityUid` from string, including both escaped and unescaped single-quotes
-    #[test]
-    fn parse_euid_single_quotes() {
-        // the EntityUid string has an unescaped and escaped single-quote
-        let euid_str = r#"Test::User::"b'obby\'s sister""#;
-        EntityUid::from_str(euid_str).expect_err("Should fail, not normalized -- see RFC 9");
-        // but this should be accepted in an actual policy
-        let policy_str = "permit(principal == ".to_string() + euid_str + ", action, resource);";
-        let policy = Policy::from_str(&policy_str).expect("Should parse; see RFC 9");
-        let parsed_euid = match policy.principal_constraint() {
-            PrincipalConstraint::Eq(euid) => euid,
-            _ => panic!("Expected an Eq constraint"),
-        };
-        // the escape was interpreted:
-        //   the EntityId has both single-quote characters (but no backslash characters)
-        assert_eq!(parsed_euid.id().as_ref(), r#"b'obby's sister"#);
-        assert_eq!(parsed_euid.type_name().to_string(), r#"Test::User"#);
-    }
-
-    /// parsing an `EntityUid` from string, including whitespace
-    #[test]
-    fn parse_euid_whitespace() {
-        let euid_str = " A ::B :: C:: D \n :: \n E\n :: \"hi\"";
-        EntityUid::from_str(euid_str).expect_err("Should fail, not normalized -- see RFC 9");
-        // but this should be accepted in an actual policy
-        let policy_str = "permit(principal == ".to_string() + euid_str + ", action, resource);";
-        let policy = Policy::from_str(&policy_str).expect("Should parse; see RFC 9");
-        let parsed_euid = match policy.principal_constraint() {
-            PrincipalConstraint::Eq(euid) => euid,
-            _ => panic!("Expected an Eq constraint"),
-        };
-        assert_eq!(parsed_euid.id().as_ref(), "hi");
-        assert_eq!(parsed_euid.type_name().to_string(), "A::B::C::D::E"); // expect to have been normalized
-        assert_eq!(parsed_euid.type_name().basename(), "E");
-        assert_eq!(parsed_euid.type_name().namespace(), "A::B::C::D");
-        assert_eq!(parsed_euid.type_name().namespace_components().count(), 4);
-    }
-
-    /// test that we can parse the `Display` output of `EntityUid`
-    #[test]
-    fn euid_roundtrip() {
-        let parsed_euid: EntityUid = r#"Test::User::"b\'ob""#.parse().expect("Failed to parse");
-        assert_eq!(parsed_euid.id().as_ref(), r#"b'ob"#);
-        let reparsed: EntityUid = format!("{parsed_euid}")
-            .parse()
-            .expect("failed to roundtrip");
-        assert_eq!(reparsed.id().as_ref(), r#"b'ob"#);
-    }
-}
-
-#[cfg(test)]
-mod head_constraints_tests {
-    use super::*;
-
-    #[test]
-    fn principal_constraint_inline() {
-        let p = Policy::from_str("permit(principal,action,resource);").unwrap();
-        assert_eq!(p.principal_constraint(), PrincipalConstraint::Any);
-        let euid = EntityUid::from_strs("T", "a");
-        assert_eq!(euid.id().as_ref(), "a");
-        assert_eq!(
-            euid.type_name(),
-            &EntityTypeName::from_str("T").expect("Failed to parse EntityTypeName")
-        );
-        let p =
-            Policy::from_str("permit(principal == T::\"a\",action,resource == T::\"b\");").unwrap();
-        assert_eq!(
-            p.principal_constraint(),
-            PrincipalConstraint::Eq(euid.clone())
-        );
-        let p = Policy::from_str("permit(principal in T::\"a\",action,resource);").unwrap();
-        assert_eq!(p.principal_constraint(), PrincipalConstraint::In(euid));
-    }
-
-    #[test]
-    fn action_constraint_inline() {
-        let p = Policy::from_str("permit(principal,action,resource);").unwrap();
-        assert_eq!(p.action_constraint(), ActionConstraint::Any);
-        let euid = EntityUid::from_strs("NN::N::Action", "a");
-        assert_eq!(
-            euid.type_name(),
-            &EntityTypeName::from_str("NN::N::Action").expect("Failed to parse EntityTypeName")
-        );
-        let p = Policy::from_str(
-            "permit(principal == T::\"b\",action == NN::N::Action::\"a\",resource == T::\"c\");",
-        )
-        .unwrap();
-        assert_eq!(p.action_constraint(), ActionConstraint::Eq(euid.clone()));
-        let p = Policy::from_str("permit(principal,action in [NN::N::Action::\"a\"],resource);")
-            .unwrap();
-        assert_eq!(p.action_constraint(), ActionConstraint::In(vec![euid]));
-    }
-
-    #[test]
-    fn resource_constraint_inline() {
-        let p = Policy::from_str("permit(principal,action,resource);").unwrap();
-        assert_eq!(p.resource_constraint(), ResourceConstraint::Any);
-        let euid = EntityUid::from_strs("NN::N::T", "a");
-        assert_eq!(
-            euid.type_name(),
-            &EntityTypeName::from_str("NN::N::T").expect("Failed to parse EntityTypeName")
-        );
-        let p =
-            Policy::from_str("permit(principal == T::\"b\",action,resource == NN::N::T::\"a\");")
-                .unwrap();
-        assert_eq!(
-            p.resource_constraint(),
-            ResourceConstraint::Eq(euid.clone())
-        );
-        let p = Policy::from_str("permit(principal,action,resource in NN::N::T::\"a\");").unwrap();
-        assert_eq!(p.resource_constraint(), ResourceConstraint::In(euid));
-    }
-
-    #[test]
-    fn principal_constraint_link() {
-        let p = link("permit(principal,action,resource);", HashMap::new());
-        assert_eq!(p.principal_constraint(), PrincipalConstraint::Any);
-        let euid = EntityUid::from_strs("T", "a");
-        let p = link(
-            "permit(principal == T::\"a\",action,resource);",
-            HashMap::new(),
-        );
-        assert_eq!(
-            p.principal_constraint(),
-            PrincipalConstraint::Eq(euid.clone())
-        );
-        let p = link(
-            "permit(principal in T::\"a\",action,resource);",
-            HashMap::new(),
-        );
-        assert_eq!(
-            p.principal_constraint(),
-            PrincipalConstraint::In(euid.clone())
-        );
-        let map: HashMap<SlotId, EntityUid> =
-            std::iter::once((SlotId::principal(), euid.clone())).collect();
-        let p = link(
-            "permit(principal in ?principal,action,resource);",
-            map.clone(),
-        );
-        assert_eq!(
-            p.principal_constraint(),
-            PrincipalConstraint::In(euid.clone())
-        );
-        let p = link("permit(principal == ?principal,action,resource);", map);
-        assert_eq!(p.principal_constraint(), PrincipalConstraint::Eq(euid));
-    }
-
-    #[test]
-    fn action_constraint_link() {
-        let p = link("permit(principal,action,resource);", HashMap::new());
-        assert_eq!(p.action_constraint(), ActionConstraint::Any);
-        let euid = EntityUid::from_strs("Action", "a");
-        let p = link(
-            "permit(principal,action == Action::\"a\",resource);",
-            HashMap::new(),
-        );
-        assert_eq!(p.action_constraint(), ActionConstraint::Eq(euid.clone()));
-        let p = link(
-            "permit(principal,action in [Action::\"a\",Action::\"b\"],resource);",
-            HashMap::new(),
-        );
-        assert_eq!(
-            p.action_constraint(),
-            ActionConstraint::In(vec![euid, EntityUid::from_strs("Action", "b"),])
-        );
-    }
-
-    #[test]
-    fn resource_constraint_link() {
-        let p = link("permit(principal,action,resource);", HashMap::new());
-        assert_eq!(p.resource_constraint(), ResourceConstraint::Any);
-        let euid = EntityUid::from_strs("T", "a");
-        let p = link(
-            "permit(principal,action,resource == T::\"a\");",
-            HashMap::new(),
-        );
-        assert_eq!(
-            p.resource_constraint(),
-            ResourceConstraint::Eq(euid.clone())
-        );
-        let p = link(
-            "permit(principal,action,resource in T::\"a\");",
-            HashMap::new(),
-        );
-        assert_eq!(
-            p.resource_constraint(),
-            ResourceConstraint::In(euid.clone())
-        );
-        let map: HashMap<SlotId, EntityUid> =
-            std::iter::once((SlotId::resource(), euid.clone())).collect();
-        let p = link(
-            "permit(principal,action,resource in ?resource);",
-            map.clone(),
-        );
-        assert_eq!(
-            p.resource_constraint(),
-            ResourceConstraint::In(euid.clone())
-        );
-        let p = link("permit(principal,action,resource == ?resource);", map);
-        assert_eq!(p.resource_constraint(), ResourceConstraint::Eq(euid));
-    }
-
-    fn link(src: &str, values: HashMap<SlotId, EntityUid>) -> Policy {
-        let mut pset = PolicySet::new();
-        let template = Template::parse(Some("Id".to_string()), src).unwrap();
-
-        pset.add_template(template).unwrap();
-
-        let link_id = PolicyId::from_str("link").unwrap();
-        pset.link(PolicyId::from_str("Id").unwrap(), link_id.clone(), values)
-            .unwrap();
-        pset.policy(&link_id).unwrap().clone()
-    }
-}
-
-/// Tests in this module are adapted from Core's `policy_set.rs` tests
-#[cfg(test)]
-mod policy_set_tests {
-    use super::*;
-    use ast::LinkingError;
-    use cool_asserts::assert_matches;
-
-    #[test]
-    fn link_conflicts() {
-        let mut pset = PolicySet::new();
-        let p1 = Policy::parse(Some("id".into()), "permit(principal,action,resource);")
-            .expect("Failed to parse");
-        pset.add(p1).expect("Failed to add");
-        let template = Template::parse(
-            Some("t".into()),
-            "permit(principal == ?principal, action, resource);",
-        )
-        .expect("Failed to parse");
-        pset.add_template(template).expect("Add failed");
-
-        let env: HashMap<SlotId, EntityUid> =
-            std::iter::once((SlotId::principal(), EntityUid::from_strs("Test", "test"))).collect();
-
-        let r = pset.link(
-            PolicyId::from_str("t").unwrap(),
-            PolicyId::from_str("id").unwrap(),
-            env,
-        );
-
-        match r {
-            Ok(_) => panic!("Should have failed due to conflict"),
-            Err(PolicySetError::LinkingError(LinkingError::PolicyIdConflict { id })) => {
-                assert_eq!(id, ast::PolicyID::from_string("id"))
-            }
-            Err(e) => panic!("Incorrect error: {e}"),
-        };
-    }
-
-    #[test]
-    fn policyset_add() {
-        let mut pset = PolicySet::new();
-        let static_policy = Policy::parse(Some("id".into()), "permit(principal,action,resource);")
-            .expect("Failed to parse");
-        pset.add(static_policy).expect("Failed to add");
-
-        let template = Template::parse(
-            Some("t".into()),
-            "permit(principal == ?principal, action, resource);",
-        )
-        .expect("Failed to parse");
-        pset.add_template(template).expect("Failed to add");
-
-        let env1: HashMap<SlotId, EntityUid> =
-            std::iter::once((SlotId::principal(), EntityUid::from_strs("Test", "test1"))).collect();
-        pset.link(
-            PolicyId::from_str("t").unwrap(),
-            PolicyId::from_str("link").unwrap(),
-            env1,
-        )
-        .expect("Failed to link");
-
-        let env2: HashMap<SlotId, EntityUid> =
-            std::iter::once((SlotId::principal(), EntityUid::from_strs("Test", "test2"))).collect();
-
-        let err = pset
-            .link(
-                PolicyId::from_str("t").unwrap(),
-                PolicyId::from_str("link").unwrap(),
-                env2.clone(),
-            )
-            .expect_err("Should have failed due to conflict with existing link id");
-        match err {
-            PolicySetError::LinkingError(_) => (),
-            e => panic!("Wrong error: {e}"),
-        }
-
-        pset.link(
-            PolicyId::from_str("t").unwrap(),
-            PolicyId::from_str("link2").unwrap(),
-            env2,
-        )
-        .expect("Failed to link");
-
-        let template2 = Template::parse(
-            Some("t".into()),
-            "forbid(principal, action, resource == ?resource);",
-        )
-        .expect("Failed to parse");
-        pset.add_template(template2)
-            .expect_err("should have failed due to conflict on template id");
-        let template2 = Template::parse(
-            Some("t2".into()),
-            "forbid(principal, action, resource == ?resource);",
-        )
-        .expect("Failed to parse");
-        pset.add_template(template2)
-            .expect("Failed to add template");
-        let env3: HashMap<SlotId, EntityUid> =
-            std::iter::once((SlotId::resource(), EntityUid::from_strs("Test", "test3"))).collect();
-
-        pset.link(
-            PolicyId::from_str("t").unwrap(),
-            PolicyId::from_str("unique3").unwrap(),
-            env3.clone(),
-        )
-        .expect_err("should have failed due to conflict on template id");
-
-        pset.link(
-            PolicyId::from_str("t2").unwrap(),
-            PolicyId::from_str("unique3").unwrap(),
-            env3,
-        )
-        .expect("should succeed with unique ids");
-    }
-
-    #[test]
-    fn pset_requests() {
-        let template = Template::parse(
-            Some("template".into()),
-            "permit(principal == ?principal, action, resource);",
-        )
-        .expect("Template Parse Failure");
-        let static_policy = Policy::parse(
-            Some("static".into()),
-            "permit(principal, action, resource);",
-        )
-        .expect("Static parse failure");
-        let mut pset = PolicySet::new();
-        pset.add_template(template).unwrap();
-        pset.add(static_policy).unwrap();
-        pset.link(
-            PolicyId::from_str("template").unwrap(),
-            PolicyId::from_str("linked").unwrap(),
-            std::iter::once((SlotId::principal(), EntityUid::from_strs("Test", "test"))).collect(),
-        )
-        .expect("Link failure");
-
-        assert_eq!(pset.templates().count(), 1);
-        assert_eq!(pset.policies().count(), 2);
-        assert_eq!(pset.policies().filter(|p| p.is_static()).count(), 1);
-
-        assert_eq!(
-            pset.template(&"template".parse().unwrap())
-                .expect("lookup failed")
-                .id(),
-            &"template".parse().unwrap()
-        );
-        assert_eq!(
-            pset.policy(&"static".parse().unwrap())
-                .expect("lookup failed")
-                .id(),
-            &"static".parse().unwrap()
-        );
-        assert_eq!(
-            pset.policy(&"linked".parse().unwrap())
-                .expect("lookup failed")
-                .id(),
-            &"linked".parse().unwrap()
-        );
-    }
-
-    #[test]
-    fn link_static_policy() {
-        // Linking the `PolicyId` of a static policy should not be allowed.
-        // Attempting it should cause an `ExpectedTemplate` error.
-        let static_policy = Policy::parse(
-            Some("static".into()),
-            "permit(principal, action, resource);",
-        )
-        .expect("Static parse failure");
-        let mut pset = PolicySet::new();
-        pset.add(static_policy).unwrap();
-
-        let result = pset.link(
-            PolicyId::from_str("static").unwrap(),
-            PolicyId::from_str("linked").unwrap(),
-            HashMap::new(),
-        );
-        assert_matches!(result, Err(PolicySetError::ExpectedTemplate));
-    }
-
-    #[test]
-    fn link_linked_policy() {
-        let template = Template::parse(
-            Some("template".into()),
-            "permit(principal == ?principal, action, resource);",
-        )
-        .expect("Template Parse Failure");
-        let mut pset = PolicySet::new();
-        pset.add_template(template).unwrap();
-
-        pset.link(
-            PolicyId::from_str("template").unwrap(),
-            PolicyId::from_str("linked").unwrap(),
-            std::iter::once((SlotId::principal(), EntityUid::from_strs("Test", "test"))).collect(),
-        )
-        .unwrap();
-
-        let result = pset.link(
-            PolicyId::from_str("linked").unwrap(),
-            PolicyId::from_str("linked2").unwrap(),
-            HashMap::new(),
-        );
-        assert_matches!(
-            result,
-            Err(PolicySetError::LinkingError(
-                LinkingError::NoSuchTemplate { .. }
-            ))
-        );
-    }
-}
-
-#[cfg(test)]
-mod schema_tests {
-    use super::*;
-    use cool_asserts::assert_matches;
-    use serde_json::json;
-
-    /// A minimal test that a valid Schema parses
-    #[test]
-    fn valid_schema() {
-        Schema::from_json_value(json!(
-        { "": {
-            "entityTypes": {
-                "Photo": {
-                    "memberOfTypes": [ "Album" ],
-                    "shape": {
-                        "type": "Record",
-                        "attributes": {
-                            "foo": {
-                                "type": "Boolean",
-                                "required": false
-                            }
-                        }
-                    }
-                },
-                "Album": {
-                    "memberOfTypes": [ ],
-                    "shape": {
-                        "type": "Record",
-                        "attributes": {
-                            "foo": {
-                                "type": "Boolean",
-                                "required": false
-                            }
-                        }
-                    }
-                }
-            },
-            "actions": {
-                "view": {
-                    "appliesTo": {
-                        "principalTypes": ["Photo", "Album"],
-                        "resourceTypes": ["Photo"]
-                    }
-                }
-            }
-        }}))
-        .expect("schema should be valid");
-    }
-
-    /// Test that an invalid schema returns the appropriate error
-    #[test]
-    fn invalid_schema() {
-        assert_matches!(
-            Schema::from_json_value(json!(
-                // Written as a string because duplicate entity types are detected
-                // by the serde-json string parser.
-                r#""{"": {
-                "entityTypes": {
-                    "Photo": {
-                        "memberOfTypes": [ "Album" ],
-                        "shape": {
-                            "type": "Record",
-                            "attributes": {
-                                "foo": {
-                                    "type": "Boolean",
-                                    "required": false
-                                }
-                            }
-                        }
-                    },
-                    "Album": {
-                        "memberOfTypes": [ ],
-                        "shape": {
-                            "type": "Record",
-                            "attributes": {
-                                "foo": {
-                                    "type": "Boolean",
-                                    "required": false
-                                }
-                            }
-                        }
-                    },
-                    "Photo": {
-                        "memberOfTypes": [ "Album" ],
-                        "shape": {
-                            "type": "Record",
-                            "attributes": {
-                                "foo": {
-                                    "type": "Boolean",
-                                    "required": false
-                                }
-                            }
-                        }
-                    }
-                },
-                "actions": {
-                    "view": {
-                        "appliesTo": {
-                            "principalTypes": ["Photo", "Album"],
-                            "resourceTypes": ["Photo"]
-                        }
-                    }
-                }
-            }}"#
-            )),
-            Err(SchemaError::Serde(_))
-        );
-    }
-}
-
-#[cfg(test)]
-mod ancestors_tests {
-    use super::*;
-
-    #[test]
-    fn test_ancestors() {
-        let a_euid: EntityUid = EntityUid::from_strs("test", "A");
-        let b_euid: EntityUid = EntityUid::from_strs("test", "b");
-        let c_euid: EntityUid = EntityUid::from_strs("test", "C");
-        let a = Entity::new(a_euid.clone(), HashMap::new(), HashSet::new());
-        let b = Entity::new(
-            b_euid.clone(),
-            HashMap::new(),
-            std::iter::once(a_euid.clone()).collect(),
-        );
-        let c = Entity::new(
-            c_euid.clone(),
-            HashMap::new(),
-            std::iter::once(b_euid.clone()).collect(),
-        );
-        let es = Entities::from_entities([a, b, c]).unwrap();
-        let ans = es.ancestors(&c_euid).unwrap().collect::<HashSet<_>>();
-        assert_eq!(ans.len(), 2);
-        assert!(ans.contains(&b_euid));
-        assert!(ans.contains(&a_euid));
-    }
-}
-
-/// The main unit tests for schema-based parsing live here, as they require both
-/// the Validator and Core packages working together.
-///
-/// (Core has similar tests, but using a stubbed implementation of Schema.)
-#[cfg(test)]
-mod schema_based_parsing_tests {
-    use std::assert_eq;
-
-    use super::*;
-    use cool_asserts::assert_matches;
-    use serde_json::json;
-
-    /// Simple test that exercises a variety of attribute types.
-    #[test]
-    #[allow(clippy::too_many_lines)]
-    #[allow(clippy::cognitive_complexity)]
-    fn attr_types() {
-        let schema = Schema::from_json_value(json!(
-        {"": {
-            "entityTypes": {
-                "Employee": {
-                    "memberOfTypes": [],
-                    "shape": {
-                        "type": "Record",
-                        "attributes": {
-                            "isFullTime": { "type": "Boolean" },
-                            "numDirectReports": { "type": "Long" },
-                            "department": { "type": "String" },
-                            "manager": { "type": "Entity", "name": "Employee" },
-                            "hr_contacts": { "type": "Set", "element": {
-                                "type": "Entity", "name": "HR" } },
-                            "json_blob": { "type": "Record", "attributes": {
-                                "inner1": { "type": "Boolean" },
-                                "inner2": { "type": "String" },
-                                "inner3": { "type": "Record", "attributes": {
-                                    "innerinner": { "type": "Entity", "name": "Employee" }
-                                }}
-                            }},
-                            "home_ip": { "type": "Extension", "name": "ipaddr" },
-                            "work_ip": { "type": "Extension", "name": "ipaddr" },
-                            "trust_score": { "type": "Extension", "name": "decimal" },
-                            "tricky": { "type": "Record", "attributes": {
-                                "type": { "type": "String" },
-                                "id": { "type": "String" }
-                            }}
-                        }
-                    }
-                },
-                "HR": {
-                    "memberOfTypes": []
-                }
-            },
-            "actions": {
-                "view": { }
-            }
-        }}
-        ))
-        .expect("should be a valid schema");
-
-        let entitiesjson = json!(
-            [
-                {
-                    "uid": { "type": "Employee", "id": "12UA45" },
-                    "attrs": {
-                        "isFullTime": true,
-                        "numDirectReports": 3,
-                        "department": "Sales",
-                        "manager": { "type": "Employee", "id": "34FB87" },
-                        "hr_contacts": [
-                            { "type": "HR", "id": "aaaaa" },
-                            { "type": "HR", "id": "bbbbb" }
-                        ],
-                        "json_blob": {
-                            "inner1": false,
-                            "inner2": "-*/",
-                            "inner3": { "innerinner": { "type": "Employee", "id": "09AE76" }},
-                        },
-                        "home_ip": "222.222.222.101",
-                        "work_ip": { "fn": "ip", "arg": "2.2.2.0/24" },
-                        "trust_score": "5.7",
-                        "tricky": { "type": "Employee", "id": "34FB87" }
-                    },
-                    "parents": []
-                }
-            ]
-        );
-        // without schema-based parsing, `home_ip` and `trust_score` are
-        // strings, `manager` and `work_ip` are Records, `hr_contacts` contains
-        // Records, and `json_blob.inner3.innerinner` is a Record
-        let parsed = Entities::from_json_value(entitiesjson.clone(), None)
-            .expect("Should parse without error");
-        assert_eq!(parsed.iter().count(), 1);
-        let parsed = parsed
-            .get(&EntityUid::from_strs("Employee", "12UA45"))
-            .expect("that should be the employee id");
-        assert_eq!(
-            parsed.attr("home_ip"),
-            Some(Ok(EvalResult::String("222.222.222.101".into())))
-        );
-        assert_eq!(
-            parsed.attr("trust_score"),
-            Some(Ok(EvalResult::String("5.7".into())))
-        );
-        assert!(matches!(
-            parsed.attr("manager"),
-            Some(Ok(EvalResult::Record(_)))
-        ));
-        assert!(matches!(
-            parsed.attr("work_ip"),
-            Some(Ok(EvalResult::Record(_)))
-        ));
-        {
-            let Some(Ok(EvalResult::Set(set))) = parsed.attr("hr_contacts") else {
-                panic!("expected hr_contacts attr to exist and be a Set")
-            };
-            let contact = set.iter().next().expect("should be at least one contact");
-            assert!(matches!(contact, EvalResult::Record(_)));
-        };
-        {
-            let Some(Ok(EvalResult::Record(rec))) = parsed.attr("json_blob") else {
-                panic!("expected json_blob attr to exist and be a Record")
-            };
-            let inner3 = rec.get("inner3").expect("expected inner3 attr to exist");
-            let EvalResult::Record(rec) = inner3 else {
-                panic!("expected inner3 to be a Record")
-            };
-            let innerinner = rec
-                .get("innerinner")
-                .expect("expected innerinner attr to exist");
-            assert!(matches!(innerinner, EvalResult::Record(_)));
-        };
-        // but with schema-based parsing, we get these other types
-        let parsed = Entities::from_json_value(entitiesjson, Some(&schema))
-            .expect("Should parse without error");
-        assert_eq!(parsed.iter().count(), 1);
-        let parsed = parsed
-            .get(&EntityUid::from_strs("Employee", "12UA45"))
-            .expect("that should be the employee id");
-        assert_eq!(parsed.attr("isFullTime"), Some(Ok(EvalResult::Bool(true))));
-        assert_eq!(
-            parsed.attr("numDirectReports"),
-            Some(Ok(EvalResult::Long(3)))
-        );
-        assert_eq!(
-            parsed.attr("department"),
-            Some(Ok(EvalResult::String("Sales".into())))
-        );
-        assert_eq!(
-            parsed.attr("manager"),
-            Some(Ok(EvalResult::EntityUid(EntityUid::from_strs(
-                "Employee", "34FB87"
-            ))))
-        );
-        {
-            let Some(Ok(EvalResult::Set(set))) = parsed.attr("hr_contacts") else {
-                panic!("expected hr_contacts attr to exist and be a Set")
-            };
-            let contact = set.iter().next().expect("should be at least one contact");
-            assert!(matches!(contact, EvalResult::EntityUid(_)));
-        };
-        {
-            let Some(Ok(EvalResult::Record(rec))) = parsed.attr("json_blob") else {
-                panic!("expected json_blob attr to exist and be a Record")
-            };
-            let inner3 = rec.get("inner3").expect("expected inner3 attr to exist");
-            let EvalResult::Record(rec) = inner3 else {
-                panic!("expected inner3 to be a Record")
-            };
-            let innerinner = rec
-                .get("innerinner")
-                .expect("expected innerinner attr to exist");
-            assert!(matches!(innerinner, EvalResult::EntityUid(_)));
-        };
-        assert_eq!(
-            parsed.attr("home_ip"),
-            Some(Ok(EvalResult::ExtensionValue("222.222.222.101/32".into())))
-        );
-        assert_eq!(
-            parsed.attr("work_ip"),
-            Some(Ok(EvalResult::ExtensionValue("2.2.2.0/24".into())))
-        );
-        assert_eq!(
-            parsed.attr("trust_score"),
-            Some(Ok(EvalResult::ExtensionValue("5.7000".into())))
-        );
-
-        // simple type mismatch with expected type
-        let entitiesjson = json!(
-            [
-                {
-                    "uid": { "type": "Employee", "id": "12UA45" },
-                    "attrs": {
-                        "isFullTime": true,
-                        "numDirectReports": "3",
-                        "department": "Sales",
-                        "manager": { "type": "Employee", "id": "34FB87" },
-                        "hr_contacts": [
-                            { "type": "HR", "id": "aaaaa" },
-                            { "type": "HR", "id": "bbbbb" }
-                        ],
-                        "json_blob": {
-                            "inner1": false,
-                            "inner2": "-*/",
-                            "inner3": { "innerinner": { "type": "Employee", "id": "09AE76" }},
-                        },
-                        "home_ip": "222.222.222.101",
-                        "work_ip": { "fn": "ip", "arg": "2.2.2.0/24" },
-                        "trust_score": "5.7",
-                        "tricky": { "type": "Employee", "id": "34FB87" }
-                    },
-                    "parents": []
-                }
-            ]
-        );
-        let err = Entities::from_json_value(entitiesjson, Some(&schema))
-            .expect_err("should fail due to type mismatch on numDirectReports");
-        assert!(
-            err.to_string().contains(r#"in attribute "numDirectReports" on Employee::"12UA45", type mismatch: attribute was expected to have type long, but actually has type string"#),
-            "actual error message was {err}"
-        );
-
-        // another simple type mismatch with expected type
-        let entitiesjson = json!(
-            [
-                {
-                    "uid": { "type": "Employee", "id": "12UA45" },
-                    "attrs": {
-                        "isFullTime": true,
-                        "numDirectReports": 3,
-                        "department": "Sales",
-                        "manager": "34FB87",
-                        "hr_contacts": [
-                            { "type": "HR", "id": "aaaaa" },
-                            { "type": "HR", "id": "bbbbb" }
-                        ],
-                        "json_blob": {
-                            "inner1": false,
-                            "inner2": "-*/",
-                            "inner3": { "innerinner": { "type": "Employee", "id": "09AE76" }},
-                        },
-                        "home_ip": "222.222.222.101",
-                        "work_ip": { "fn": "ip", "arg": "2.2.2.0/24" },
-                        "trust_score": "5.7",
-                        "tricky": { "type": "Employee", "id": "34FB87" }
-                    },
-                    "parents": []
-                }
-            ]
-        );
-        let err = Entities::from_json_value(entitiesjson, Some(&schema))
-            .expect_err("should fail due to type mismatch on manager");
-        assert!(
-            err.to_string()
-                .contains(r#"in attribute "manager" on Employee::"12UA45", expected a literal entity reference, but got: "34FB87""#),
-            "actual error message was {err}"
-        );
-
-        // type mismatch where we expect a set and get just a single element
-        let entitiesjson = json!(
-            [
-                {
-                    "uid": { "type": "Employee", "id": "12UA45" },
-                    "attrs": {
-                        "isFullTime": true,
-                        "numDirectReports": 3,
-                        "department": "Sales",
-                        "manager": { "type": "Employee", "id": "34FB87" },
-                        "hr_contacts": { "type": "HR", "id": "aaaaa" },
-                        "json_blob": {
-                            "inner1": false,
-                            "inner2": "-*/",
-                            "inner3": { "innerinner": { "type": "Employee", "id": "09AE76" }},
-                        },
-                        "home_ip": "222.222.222.101",
-                        "work_ip": { "fn": "ip", "arg": "2.2.2.0/24" },
-                        "trust_score": "5.7",
-                        "tricky": { "type": "Employee", "id": "34FB87" }
-                    },
-                    "parents": []
-                }
-            ]
-        );
-        let err = Entities::from_json_value(entitiesjson, Some(&schema))
-            .expect_err("should fail due to type mismatch on hr_contacts");
-        assert!(
-            err.to_string().contains(r#"in attribute "hr_contacts" on Employee::"12UA45", type mismatch: attribute was expected to have type (set of (entity of type HR)), but actually has type record with attributes: ("#),
-            "actual error message was {err}"
-        );
-
-        // type mismatch where we just get the wrong entity type
-        let entitiesjson = json!(
-            [
-                {
-                    "uid": { "type": "Employee", "id": "12UA45" },
-                    "attrs": {
-                        "isFullTime": true,
-                        "numDirectReports": 3,
-                        "department": "Sales",
-                        "manager": { "type": "HR", "id": "34FB87" },
-                        "hr_contacts": [
-                            { "type": "HR", "id": "aaaaa" },
-                            { "type": "HR", "id": "bbbbb" }
-                        ],
-                        "json_blob": {
-                            "inner1": false,
-                            "inner2": "-*/",
-                            "inner3": { "innerinner": { "type": "Employee", "id": "09AE76" }},
-                        },
-                        "home_ip": "222.222.222.101",
-                        "work_ip": { "fn": "ip", "arg": "2.2.2.0/24" },
-                        "trust_score": "5.7",
-                        "tricky": { "type": "Employee", "id": "34FB87" }
-                    },
-                    "parents": []
-                }
-            ]
-        );
-        let err = Entities::from_json_value(entitiesjson, Some(&schema))
-            .expect_err("should fail due to type mismatch on manager");
-        assert!(
-            err.to_string().contains(r#"in attribute "manager" on Employee::"12UA45", type mismatch: attribute was expected to have type (entity of type Employee), but actually has type (entity of type HR)"#),
-            "actual error message was {err}"
-        );
-
-        // type mismatch where we're expecting an extension type and get a
-        // different extension type
-        let entitiesjson = json!(
-            [
-                {
-                    "uid": { "type": "Employee", "id": "12UA45" },
-                    "attrs": {
-                        "isFullTime": true,
-                        "numDirectReports": 3,
-                        "department": "Sales",
-                        "manager": { "type": "Employee", "id": "34FB87" },
-                        "hr_contacts": [
-                            { "type": "HR", "id": "aaaaa" },
-                            { "type": "HR", "id": "bbbbb" }
-                        ],
-                        "json_blob": {
-                            "inner1": false,
-                            "inner2": "-*/",
-                            "inner3": { "innerinner": { "type": "Employee", "id": "09AE76" }},
-                        },
-                        "home_ip": { "fn": "decimal", "arg": "3.33" },
-                        "work_ip": { "fn": "ip", "arg": "2.2.2.0/24" },
-                        "trust_score": "5.7",
-                        "tricky": { "type": "Employee", "id": "34FB87" }
-                    },
-                    "parents": []
-                }
-            ]
-        );
-        let err = Entities::from_json_value(entitiesjson, Some(&schema))
-            .expect_err("should fail due to type mismatch on home_ip");
-        assert!(
-            err.to_string().contains(r#"in attribute "home_ip" on Employee::"12UA45", type mismatch: attribute was expected to have type ipaddr, but actually has type decimal"#),
-            "actual error message was {err}"
-        );
-
-        // missing a record attribute entirely
-        let entitiesjson = json!(
-            [
-                {
-                    "uid": { "type": "Employee", "id": "12UA45" },
-                    "attrs": {
-                        "isFullTime": true,
-                        "numDirectReports": 3,
-                        "department": "Sales",
-                        "manager": { "type": "Employee", "id": "34FB87" },
-                        "hr_contacts": [
-                            { "type": "HR", "id": "aaaaa" },
-                            { "type": "HR", "id": "bbbbb" }
-                        ],
-                        "json_blob": {
-                            "inner1": false,
-                            "inner3": { "innerinner": { "type": "Employee", "id": "09AE76" }},
-                        },
-                        "home_ip": "222.222.222.101",
-                        "work_ip": { "fn": "ip", "arg": "2.2.2.0/24" },
-                        "trust_score": "5.7",
-                        "tricky": { "type": "Employee", "id": "34FB87" }
-                    },
-                    "parents": []
-                }
-            ]
-        );
-        let err = Entities::from_json_value(entitiesjson, Some(&schema))
-            .expect_err("should fail due to missing attribute \"inner2\"");
-        assert!(
-            err.to_string().contains(r#"in attribute "json_blob" on Employee::"12UA45", expected the record to have an attribute "inner2", but it doesn't"#),
-            "actual error message was {err}"
-        );
-
-        // record attribute has the wrong type
-        let entitiesjson = json!(
-            [
-                {
-                    "uid": { "type": "Employee", "id": "12UA45" },
-                    "attrs": {
-                        "isFullTime": true,
-                        "numDirectReports": 3,
-                        "department": "Sales",
-                        "manager": { "type": "Employee", "id": "34FB87" },
-                        "hr_contacts": [
-                            { "type": "HR", "id": "aaaaa" },
-                            { "type": "HR", "id": "bbbbb" }
-                        ],
-                        "json_blob": {
-                            "inner1": 33,
-                            "inner2": "-*/",
-                            "inner3": { "innerinner": { "type": "Employee", "id": "09AE76" }},
-                        },
-                        "home_ip": "222.222.222.101",
-                        "work_ip": { "fn": "ip", "arg": "2.2.2.0/24" },
-                        "trust_score": "5.7",
-                        "tricky": { "type": "Employee", "id": "34FB87" }
-                    },
-                    "parents": []
-                }
-            ]
-        );
-        let err = Entities::from_json_value(entitiesjson, Some(&schema))
-            .expect_err("should fail due to type mismatch on attribute \"inner1\"");
-        assert!(
-            err.to_string().contains(r#"in attribute "json_blob" on Employee::"12UA45", type mismatch: attribute was expected to have type record with attributes: "#),
-            "actual error message was {err}"
-        );
-
-        let entitiesjson = json!(
-            [
-                {
-                    "uid": { "__entity": { "type": "Employee", "id": "12UA45" } },
-                    "attrs": {
-                        "isFullTime": true,
-                        "numDirectReports": 3,
-                        "department": "Sales",
-                        "manager": { "__entity": { "type": "Employee", "id": "34FB87" } },
-                        "hr_contacts": [
-                            { "type": "HR", "id": "aaaaa" },
-                            { "type": "HR", "id": "bbbbb" }
-                        ],
-                        "json_blob": {
-                            "inner1": false,
-                            "inner2": "-*/",
-                            "inner3": { "innerinner": { "type": "Employee", "id": "09AE76" }},
-                        },
-                        "home_ip": { "__extn": { "fn": "ip", "arg": "222.222.222.101" } },
-                        "work_ip": { "__extn": { "fn": "ip", "arg": "2.2.2.0/24" } },
-                        "trust_score": { "__extn": { "fn": "decimal", "arg": "5.7" } },
-                        "tricky": { "type": "Employee", "id": "34FB87" }
-                    },
-                    "parents": []
-                }
-            ]
-        );
-
-        Entities::from_json_value(entitiesjson, Some(&schema))
-            .expect("this version with explicit __entity and __extn escapes should also pass");
-    }
-
-    /// Test that involves namespaced entity types
-    #[test]
-    fn namespaces() {
-        let schema = Schema::from_str(
-            r#"
-        {"XYZCorp": {
-            "entityTypes": {
-                "Employee": {
-                    "memberOfTypes": [],
-                    "shape": {
-                        "type": "Record",
-                        "attributes": {
-                            "isFullTime": { "type": "Boolean" },
-                            "department": { "type": "String" },
-                            "manager": {
-                                "type": "Entity",
-                                "name": "XYZCorp::Employee"
-                            }
-                        }
-                    }
-                }
-            },
-            "actions": {
-                "view": {}
-            }
-        }}
-        "#,
-        )
-        .expect("should be a valid schema");
-
-        let entitiesjson = json!(
-            [
-                {
-                    "uid": { "type": "XYZCorp::Employee", "id": "12UA45" },
-                    "attrs": {
-                        "isFullTime": true,
-                        "department": "Sales",
-                        "manager": { "type": "XYZCorp::Employee", "id": "34FB87" }
-                    },
-                    "parents": []
-                }
-            ]
-        );
-        let parsed = Entities::from_json_value(entitiesjson, Some(&schema))
-            .expect("Should parse without error");
-        assert_eq!(parsed.iter().count(), 1);
-        let parsed = parsed
-            .get(&EntityUid::from_strs("XYZCorp::Employee", "12UA45"))
-            .expect("that should be the employee type and id");
-        assert_eq!(parsed.attr("isFullTime"), Some(Ok(EvalResult::Bool(true))));
-        assert_eq!(
-            parsed.attr("department"),
-            Some(Ok(EvalResult::String("Sales".into())))
-        );
-        assert_eq!(
-            parsed.attr("manager"),
-            Some(Ok(EvalResult::EntityUid(EntityUid::from_strs(
-                "XYZCorp::Employee",
-                "34FB87"
-            ))))
-        );
-
-        let entitiesjson = json!(
-            [
-                {
-                    "uid": { "type": "XYZCorp::Employee", "id": "12UA45" },
-                    "attrs": {
-                        "isFullTime": true,
-                        "department": "Sales",
-                        "manager": { "type": "Employee", "id": "34FB87" }
-                    },
-                    "parents": []
-                }
-            ]
-        );
-        let err = Entities::from_json_value(entitiesjson, Some(&schema))
-            .expect_err("should fail due to manager being wrong entity type (missing namespace)");
-        assert!(
-            err.to_string().contains(r#"in attribute "manager" on XYZCorp::Employee::"12UA45", type mismatch: attribute was expected to have type (entity of type XYZCorp::Employee), but actually has type (entity of type Employee)"#),
-            "actual error message was {err}"
-        );
-    }
-
-    /// Test that involves optional attributes
-    #[test]
-    fn optional_attrs() {
-        let schema = Schema::from_str(
-            r#"
-        {"": {
-            "entityTypes": {
-                "Employee": {
-                    "memberOfTypes": [],
-                    "shape": {
-                        "type": "Record",
-                        "attributes": {
-                            "isFullTime": { "type": "Boolean" },
-                            "department": { "type": "String", "required": false },
-                            "manager": { "type": "Entity", "name": "Employee" }
-                        }
-                    }
-                }
-            },
-            "actions": {
-                "view": {}
-            }
-        }}
-        "#,
-        )
-        .expect("should be a valid schema");
-
-        // all good here
-        let entitiesjson = json!(
-            [
-                {
-                    "uid": { "type": "Employee", "id": "12UA45" },
-                    "attrs": {
-                        "isFullTime": true,
-                        "department": "Sales",
-                        "manager": { "type": "Employee", "id": "34FB87" }
-                    },
-                    "parents": []
-                }
-            ]
-        );
-        let parsed = Entities::from_json_value(entitiesjson, Some(&schema))
-            .expect("Should parse without error");
-        assert_eq!(parsed.iter().count(), 1);
-
-        // "department" shouldn't be required
-        let entitiesjson = json!(
-            [
-                {
-                    "uid": { "type": "Employee", "id": "12UA45" },
-                    "attrs": {
-                        "isFullTime": true,
-                        "manager": { "type": "Employee", "id": "34FB87" }
-                    },
-                    "parents": []
-                }
-            ]
-        );
-        let parsed = Entities::from_json_value(entitiesjson, Some(&schema))
-            .expect("Should parse without error");
-        assert_eq!(parsed.iter().count(), 1);
-    }
-
-    /// Test that involves open entities
-    #[test]
-    #[should_panic(
-        expected = "UnsupportedFeature(\"records and entities with additional attributes are not yet implemented\")"
-    )]
-    fn open_entities() {
-        let schema = Schema::from_str(
-            r#"
-        {"": {
-            "entityTypes": {
-                "Employee": {
-                    "memberOfTypes": [],
-                    "shape": {
-                        "type": "Record",
-                        "attributes": {
-                            "isFullTime": { "type": "Boolean" },
-                            "department": { "type": "String", "required": false },
-                            "manager": { "type": "Entity", "name": "Employee" }
-                        },
-                        "additionalAttributes": true
-                    }
-                }
-            },
-            "actions": {
-                "view": {}
-            }
-        }}
-        "#,
-        )
-        .expect("should be a valid schema");
-
-        // all good here
-        let entitiesjson = json!(
-            [
-                {
-                    "uid": { "type": "Employee", "id": "12UA45" },
-                    "attrs": {
-                        "isFullTime": true,
-                        "department": "Sales",
-                        "manager": { "type": "Employee", "id": "34FB87" }
-                    },
-                    "parents": []
-                }
-            ]
-        );
-        let parsed = Entities::from_json_value(entitiesjson, Some(&schema))
-            .expect("Should parse without error");
-        assert_eq!(parsed.iter().count(), 1);
-
-        // providing another attribute "foobar" should be OK
-        let entitiesjson = json!(
-            [
-                {
-                    "uid": { "type": "Employee", "id": "12UA45" },
-                    "attrs": {
-                        "isFullTime": true,
-                        "foobar": 234,
-                        "manager": { "type": "Employee", "id": "34FB87" }
-                    },
-                    "parents": []
-                }
-            ]
-        );
-        let parsed = Entities::from_json_value(entitiesjson, Some(&schema))
-            .expect("Should parse without error");
-        assert_eq!(parsed.iter().count(), 1);
-    }
-
-    #[test]
-    fn schema_sanity_check() {
-        let src = "{ , .. }";
-        assert_matches!(Schema::from_str(src), Err(super::SchemaError::Serde(_)));
-    }
-
-    #[test]
-    fn template_constraint_sanity_checks() {
-        assert!(!TemplatePrincipalConstraint::Any.has_slot());
-        assert!(!TemplatePrincipalConstraint::In(Some(EntityUid::from_strs("a", "a"))).has_slot());
-        assert!(!TemplatePrincipalConstraint::Eq(Some(EntityUid::from_strs("a", "a"))).has_slot());
-        assert!(TemplatePrincipalConstraint::In(None).has_slot());
-        assert!(TemplatePrincipalConstraint::Eq(None).has_slot());
-        assert!(!TemplateResourceConstraint::Any.has_slot());
-        assert!(!TemplateResourceConstraint::In(Some(EntityUid::from_strs("a", "a"))).has_slot());
-        assert!(!TemplateResourceConstraint::Eq(Some(EntityUid::from_strs("a", "a"))).has_slot());
-        assert!(TemplateResourceConstraint::In(None).has_slot());
-        assert!(TemplateResourceConstraint::Eq(None).has_slot());
-    }
-
-    #[test]
-    fn template_principal_constraints() {
-        let src = r#"
-            permit(principal, action, resource);
-        "#;
-        let t = Template::parse(None, src).unwrap();
-        assert_eq!(t.principal_constraint(), TemplatePrincipalConstraint::Any);
-
-        let src = r#"
-            permit(principal == ?principal, action, resource);
-        "#;
-        let t = Template::parse(None, src).unwrap();
-        assert_eq!(
-            t.principal_constraint(),
-            TemplatePrincipalConstraint::Eq(None)
-        );
-
-        let src = r#"
-            permit(principal == A::"a", action, resource);
-        "#;
-        let t = Template::parse(None, src).unwrap();
-        assert_eq!(
-            t.principal_constraint(),
-            TemplatePrincipalConstraint::Eq(Some(EntityUid::from_strs("A", "a")))
-        );
-
-        let src = r#"
-            permit(principal in ?principal, action, resource);
-        "#;
-        let t = Template::parse(None, src).unwrap();
-        assert_eq!(
-            t.principal_constraint(),
-            TemplatePrincipalConstraint::In(None)
-        );
-
-        let src = r#"
-            permit(principal in A::"a", action, resource);
-        "#;
-        let t = Template::parse(None, src).unwrap();
-        assert_eq!(
-            t.principal_constraint(),
-            TemplatePrincipalConstraint::In(Some(EntityUid::from_strs("A", "a")))
-        );
-    }
-
-    #[test]
-    fn template_action_constraints() {
-        let src = r#"
-            permit(principal, action, resource);
-        "#;
-        let t = Template::parse(None, src).unwrap();
-        assert_eq!(t.action_constraint(), ActionConstraint::Any);
-
-        let src = r#"
-            permit(principal, action == Action::"A", resource);
-        "#;
-        let t = Template::parse(None, src).unwrap();
-        assert_eq!(
-            t.action_constraint(),
-            ActionConstraint::Eq(EntityUid::from_strs("Action", "A"))
-        );
-
-        let src = r#"
-            permit(principal, action in [Action::"A", Action::"B"], resource);
-        "#;
-        let t = Template::parse(None, src).unwrap();
-        assert_eq!(
-            t.action_constraint(),
-            ActionConstraint::In(vec![
-                EntityUid::from_strs("Action", "A"),
-                EntityUid::from_strs("Action", "B")
-            ])
-        );
-    }
-
-    #[test]
-    fn template_resource_constraints() {
-        let src = r#"
-            permit(principal, action, resource);
-        "#;
-        let t = Template::parse(None, src).unwrap();
-        assert_eq!(t.resource_constraint(), TemplateResourceConstraint::Any);
-
-        let src = r#"
-            permit(principal, action, resource == ?resource);
-        "#;
-        let t = Template::parse(None, src).unwrap();
-        assert_eq!(
-            t.resource_constraint(),
-            TemplateResourceConstraint::Eq(None)
-        );
-
-        let src = r#"
-            permit(principal, action, resource == A::"a");
-        "#;
-        let t = Template::parse(None, src).unwrap();
-        assert_eq!(
-            t.resource_constraint(),
-            TemplateResourceConstraint::Eq(Some(EntityUid::from_strs("A", "a")))
-        );
-
-        let src = r#"
-            permit(principal, action, resource in ?resource);
-        "#;
-        let t = Template::parse(None, src).unwrap();
-        assert_eq!(
-            t.resource_constraint(),
-            TemplateResourceConstraint::In(None)
-        );
-
-        let src = r#"
-            permit(principal, action, resource in A::"a");
-        "#;
-        let t = Template::parse(None, src).unwrap();
-        assert_eq!(
-            t.resource_constraint(),
-            TemplateResourceConstraint::In(Some(EntityUid::from_strs("A", "a")))
-        );
-    }
-
-    #[test]
-    fn schema_namespace() {
-        let fragment: SchemaFragment = r#"
-        {
-            "Foo::Bar": {
-                "entityTypes": {},
-                "actions": {}
-            }
-        }
-        "#
-        .parse()
-        .unwrap();
-        let namespaces = fragment.namespaces().next().unwrap();
-        assert_eq!(
-            namespaces.map(|ns| ns.to_string()),
-            Some("Foo::Bar".to_string())
-        );
-        let _schema: Schema = fragment.try_into().expect("Should convert to schema");
-
-        let fragment: SchemaFragment = r#"
-        {
-            "": {
-                "entityTypes": {},
-                "actions": {}
-            }
-        }
-        "#
-        .parse()
-        .unwrap();
-        let namespaces = fragment.namespaces().next().unwrap();
-        assert_eq!(namespaces, None);
-        let _schema: Schema = fragment.try_into().expect("Should convert to schema");
-    }
-
-    #[test]
-    fn load_multiple_namespaces() {
-        let fragment = SchemaFragment::from_json_value(json!({
-            "Foo::Bar": {
-                "entityTypes": {
-                    "Baz": {
-                        "memberOfTypes": ["Bar::Foo::Baz"]
-                    }
-                },
-                "actions": {}
-            },
-            "Bar::Foo": {
-                "entityTypes": {
-                    "Baz": {
-                        "memberOfTypes": ["Foo::Bar::Baz"]
-                    }
-                },
-                "actions": {}
-            }
-        }))
-        .unwrap();
-
-        let schema = Schema::from_schema_fragments([fragment]).unwrap();
-
-        assert!(schema
-            .0
-            .get_entity_type(&"Foo::Bar::Baz".parse().unwrap())
-            .is_some());
-        assert!(schema
-            .0
-            .get_entity_type(&"Bar::Foo::Baz".parse().unwrap())
-            .is_some());
-    }
-
-    #[test]
-    fn get_attributes_from_schema() {
-        let fragment: SchemaFragment = SchemaFragment::from_json_value(json!({
-        "": {
-            "entityTypes": {},
-            "actions": {
-                "A": {},
-                "B": {
-                    "memberOf": [{"id": "A"}]
-                },
-                "C": {
-                    "memberOf": [{"id": "A"}]
-                },
-                "D": {
-                    "memberOf": [{"id": "B"}, {"id": "C"}]
-                },
-                "E": {
-                    "memberOf": [{"id": "D"}]
-                }
-            }
-        }}))
-        .unwrap();
-
-        let schema = Schema::from_schema_fragments([fragment]).unwrap();
-        let action_entities = schema.action_entities().unwrap();
-
-        let a_euid = EntityUid::from_strs("Action", "A");
-        let b_euid = EntityUid::from_strs("Action", "B");
-        let c_euid = EntityUid::from_strs("Action", "C");
-        let d_euid = EntityUid::from_strs("Action", "D");
-        let e_euid = EntityUid::from_strs("Action", "E");
-
-        assert_eq!(
-            action_entities,
-            Entities::from_entities([
-                Entity::new(a_euid.clone(), HashMap::new(), HashSet::new()),
-                Entity::new(
-                    b_euid.clone(),
-                    HashMap::new(),
-                    HashSet::from([a_euid.clone()])
-                ),
-                Entity::new(
-                    c_euid.clone(),
-                    HashMap::new(),
-                    HashSet::from([a_euid.clone()])
-                ),
-                Entity::new(
-                    d_euid.clone(),
-                    HashMap::new(),
-                    HashSet::from([a_euid.clone(), b_euid.clone(), c_euid.clone()])
-                ),
-                Entity::new(
-                    e_euid,
-                    HashMap::new(),
-                    HashSet::from([a_euid, b_euid, c_euid, d_euid])
-                ),
-            ])
-            .unwrap()
-        );
-    }
-=======
->>>>>>> adb97597
+    PolicySet::from_str(&slicer.get_slice(&request.0).to_string()).unwrap()
 }